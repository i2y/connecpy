from http import HTTPMethod, HTTPStatus
import threading
import time
from typing import Optional
from wsgiref.simple_server import make_server, WSGIServer

from httpx import (
    ASGITransport,
    AsyncClient,
    Client,
    MockTransport,
    Request,
    Response,
    Timeout,
    WSGITransport,
)
import pytest
from pytest import param as p
from connecpy.asgi import ConnecpyASGIApp
from connecpy.errors import Errors
from connecpy.exceptions import ConnecpyServerException
from connecpy.wsgi import ConnecpyWSGIApp
from example.haberdasher_connecpy import (
    AsyncHaberdasherClient,
    Haberdasher,
    HaberdasherServer,
    HaberdasherSync,
    HaberdasherServerSync,
    HaberdasherClient,
)
from example.haberdasher_pb2 import Hat, Size
from google.protobuf.empty_pb2 import Empty


_errors = [
    (Errors.Canceled, "Operation was cancelled", 499),
    (Errors.Unknown, "An unknown error occurred", 500),
    (Errors.InvalidArgument, "That's not right", 400),
    (Errors.DeadlineExceeded, "Deadline exceeded", 504),
    (Errors.NotFound, "Resource not found", 404),
    (Errors.AlreadyExists, "Resource already exists", 409),
    (Errors.PermissionDenied, "Permission denied", 403),
    (Errors.ResourceExhausted, "Resource exhausted", 429),
    (Errors.FailedPrecondition, "Failed precondition", 400),
    (Errors.Aborted, "Operation aborted", 409),
    (Errors.OutOfRange, "Out of range", 400),
    (Errors.Unimplemented, "Method not implemented", 501),
    (Errors.Internal, "Internal server error", 500),
    (Errors.Unavailable, "Service unavailable", 503),
    (Errors.DataLoss, "Data loss occurred", 500),
    (Errors.Unauthenticated, "Unauthenticated access", 401),
]


<<<<<<< HEAD
=======
class ErrorHaberdasherSync(HaberdasherSync):
    def __init__(self, exception: ConnecpyServerException):
        self._exception = exception

    def MakeHat(self, req, ctx):
        raise self._exception


>>>>>>> b84cb898
@pytest.mark.parametrize("error,message,http_status", _errors)
def test_sync_errors(
    error: Errors,
    message: str,
    http_status: int,
):
    class ErrorHaberdasherSync(HaberdasherSync):
        def __init__(self, exception: ConnecpyServerException):
            self._exception = exception

        def MakeHat(self, req, ctx):
            raise self._exception

        def DoNothing(self, req, ctx):
            return Empty()

    haberdasher = ErrorHaberdasherSync(
        ConnecpyServerException(
            code=error,
            message=message,
        )
    )
    server = HaberdasherServerSync(service=haberdasher)
    app = ConnecpyWSGIApp()
    app.add_service(server)
    transport = WSGITransport(app)

    recorded_response: Optional[Response] = None

    def record_response(response):
        nonlocal recorded_response
        recorded_response = response

    session = Client(transport=transport, event_hooks={"response": [record_response]})

    with (
        HaberdasherClient("http://localhost", session=session) as client,
        pytest.raises(ConnecpyServerException) as exc_info,
    ):
        client.MakeHat(request=Size(inches=10))

    assert exc_info.value.code == error
    assert exc_info.value.message == message
    assert recorded_response is not None
    assert recorded_response.status_code == http_status


<<<<<<< HEAD
=======
class ErrorHaberdasher(Haberdasher):
    def __init__(self, exception: ConnecpyServerException):
        self._exception = exception

    async def MakeHat(self, req, ctx):
        raise self._exception


>>>>>>> b84cb898
@pytest.mark.asyncio
@pytest.mark.parametrize("error,message,http_status", _errors)
async def test_async_errors(
    error: Errors,
    message: str,
    http_status: int,
):
    class ErrorHaberdasher(Haberdasher):
        def __init__(self, exception: ConnecpyServerException):
            self._exception = exception

        async def MakeHat(self, req, ctx):
            raise self._exception

        async def DoNothing(self, req, ctx):
            return Empty()

    haberdasher = ErrorHaberdasher(
        ConnecpyServerException(
            code=error,
            message=message,
        )
    )
    server = HaberdasherServer(service=haberdasher)
    app = ConnecpyASGIApp()
    app.add_service(server)
    transport = ASGITransport(app)  # pyright:ignore[reportArgumentType] - httpx type is not complete

    recorded_response: Optional[Response] = None

    async def record_response(response):
        nonlocal recorded_response
        recorded_response = response

    async with (
        AsyncClient(
            transport=transport, event_hooks={"response": [record_response]}
        ) as session,
        AsyncHaberdasherClient("http://localhost", session=session) as client,
    ):
        with pytest.raises(ConnecpyServerException) as exc_info:
            await client.MakeHat(request=Size(inches=10))

    assert exc_info.value.code == error
    assert exc_info.value.message == message
    assert recorded_response is not None
    assert recorded_response.status_code == http_status


_http_errors = [
    p(400, {}, Errors.Internal, "Bad Request", id="400"),
    p(401, {}, Errors.Unauthenticated, "Unauthorized", id="401"),
    p(403, {}, Errors.PermissionDenied, "Forbidden", id="403"),
    p(404, {}, Errors.Unimplemented, "Not Found", id="404"),
    p(429, {}, Errors.Unavailable, "Too Many Requests", id="429"),
    p(499, {}, Errors.Unknown, "Client Closed Request", id="499"),
    p(502, {}, Errors.Unavailable, "Bad Gateway", id="502"),
    p(503, {}, Errors.Unavailable, "Service Unavailable", id="503"),
    p(504, {}, Errors.Unavailable, "Gateway Timeout", id="504"),
    p(
        400,
        {"json": {"code": "invalid_argument", "message": "Bad parameter"}},
        Errors.InvalidArgument,
        "Bad parameter",
        id="connect error",
    ),
    p(
        400,
        {"json": {"message": "Bad parameter"}},
        Errors.Internal,
        "Bad parameter",
        id="connect error without code",
    ),
    p(
        404,
        {"json": {"code": "not_found"}},
        Errors.NotFound,
        "",
        id="connect error without message",
    ),
    p(
        502,
        {"text": '"{bad_json'},
        Errors.Unavailable,
        "Bad Gateway",
        id="bad json",
    ),
]


@pytest.mark.parametrize("response_status,response_kwargs,error,message", _http_errors)
def test_sync_http_errors(response_status, response_kwargs, error, message):
    transport = MockTransport(lambda _: Response(response_status, **response_kwargs))
    with (
        HaberdasherClient(
            "http://localhost", session=Client(transport=transport)
        ) as client,
        pytest.raises(ConnecpyServerException) as exc_info,
    ):
        client.MakeHat(request=Size(inches=10))
    assert exc_info.value.code == error
    assert exc_info.value.message == message


@pytest.mark.asyncio
@pytest.mark.parametrize("response_status,response_kwargs,error,message", _http_errors)
async def test_async_http_errors(response_status, response_kwargs, error, message):
    transport = MockTransport(lambda _: Response(response_status, **response_kwargs))
    async with AsyncHaberdasherClient(
        "http://localhost", session=AsyncClient(transport=transport)
    ) as client:
        with pytest.raises(ConnecpyServerException) as exc_info:
            await client.MakeHat(request=Size(inches=10))
    assert exc_info.value.code == error
    assert exc_info.value.message == message


_client_errors = [
    p(
        HTTPMethod.PUT,
        "/i2y.connecpy.example.Haberdasher/MakeHat",
        {"Content-Type": "application/proto"},
        Size(inches=10).SerializeToString(),
        HTTPStatus.METHOD_NOT_ALLOWED,
        {"Allow": "GET, POST"},
        id="bad method",
    ),
    p(
        HTTPMethod.POST,
        "/notservicemethod",
        {"Content-Type": "application/proto"},
        Size(inches=10).SerializeToString(),
        HTTPStatus.NOT_FOUND,
        {},
        id="not found",
    ),
    p(
        HTTPMethod.POST,
        "/notservice/method",
        {"Content-Type": "application/proto"},
        Size(inches=10).SerializeToString(),
        HTTPStatus.NOT_FOUND,
        {},
        id="not present service",
    ),
    p(
        HTTPMethod.POST,
        "/i2y.connecpy.example.Haberdasher/notmethod",
        {"Content-Type": "application/proto"},
        Size(inches=10).SerializeToString(),
        HTTPStatus.NOT_FOUND,
        {},
        id="not present method",
    ),
    p(
        HTTPMethod.POST,
        "/i2y.connecpy.example.Haberdasher/MakeHat",
        {"Content-Type": "text/html"},
        Size(inches=10).SerializeToString(),
        HTTPStatus.UNSUPPORTED_MEDIA_TYPE,
        {"Accept-Post": "application/json, application/proto"},
        id="bad content type",
    ),
    p(
        HTTPMethod.POST,
        "/i2y.connecpy.example.Haberdasher/MakeHat",
        {"Content-Type": "application/proto", "connect-protocol-version": "2"},
        Size(inches=10).SerializeToString(),
        HTTPStatus.BAD_REQUEST,
        {"content-type": "application/json"},
        id="bad connect protocol version",
    ),
]


@pytest.mark.parametrize(
    "method,path,headers,body,response_status,response_headers", _client_errors
)
def test_sync_client_errors(
    method, path, headers, body, response_status, response_headers
):
    class ValidHaberdasherSync(HaberdasherSync):
        def MakeHat(self, req, ctx):
            return Hat()

        def DoNothing(self, req, ctx):
            return Empty()

    haberdasher = ValidHaberdasherSync()
    server = HaberdasherServerSync(service=haberdasher)
    app = ConnecpyWSGIApp()
    app.add_service(server)
    transport = WSGITransport(app)

    client = Client(transport=transport)
    response = client.request(
        method=method,
        url=f"http://localhost{path}",
        content=body,
        headers=headers,
    )

    assert response.status_code == response_status
    assert response.headers == response_headers


@pytest.mark.asyncio
@pytest.mark.parametrize(
    "method,path,headers,body,response_status,response_headers", _client_errors
)
async def test_async_client_errors(
    method, path, headers, body, response_status, response_headers
):
    class ValidHaberdasher(Haberdasher):
        async def MakeHat(self, req, ctx):
            return Hat()

        async def DoNothing(self, req, ctx):
            return Empty()

    haberdasher = ValidHaberdasher()
    server = HaberdasherServer(service=haberdasher)
    app = ConnecpyASGIApp()
    app.add_service(server)
    transport = ASGITransport(app)  # pyright:ignore[reportArgumentType] - httpx type is not complete

    client = AsyncClient(transport=transport)
    response = await client.request(
        method=method,
        url=f"http://localhost{path}",
        content=body,
        headers=headers,
    )

    assert response.status_code == response_status
    assert response.headers == response_headers


# To exercise timeouts, can't use mock transports
@pytest.fixture(scope="module")
def sync_timeout_server():
    class SleepingHaberdasherSync(HaberdasherSync):
        def MakeHat(self, req, ctx):
            time.sleep(10)
            raise AssertionError("Should be timedout already")

        def DoNothing(self, req, ctx):
            return Empty()

    server = HaberdasherServerSync(service=SleepingHaberdasherSync())
    app = ConnecpyWSGIApp()
    app.add_service(server)

    with make_server("", 0, app) as httpd:
        thread = threading.Thread(target=httpd.serve_forever)
        thread.daemon = True
        thread.start()
        try:
            yield httpd
        finally:
            # Don't wait for sleeping server to shutdown cleanly for this
            # test, we don't care anyways.
            pass


@pytest.mark.parametrize(
    "client_timeout_ms, call_timeout_ms",
    (
        (1, None),
        (None, 1),
    ),
)
def test_sync_client_timeout(
    client_timeout_ms, call_timeout_ms, sync_timeout_server: WSGIServer
):
    recorded_timeout_header = ""

    def modify_timeout_header(request: Request):
        nonlocal recorded_timeout_header
        recorded_timeout_header = request.headers.get("connect-timeout-ms")
        # Make sure server doesn't timeout since we are verifying client timeout
        request.headers["connect-timeout-ms"] = "10000"

    with (
        Client(
            timeout=Timeout(
                None,
                read=client_timeout_ms / 1000.0
                if client_timeout_ms is not None
                else None,
            ),
            event_hooks={"request": [modify_timeout_header]},
        ) as session,
        HaberdasherClient(
            f"http://localhost:{sync_timeout_server.server_port}",
            timeout_ms=client_timeout_ms,
            session=session,
        ) as client,
        pytest.raises(ConnecpyServerException) as exc_info,
    ):
        client.MakeHat(request=Size(inches=10), timeout_ms=call_timeout_ms)

    assert exc_info.value.code == Errors.DeadlineExceeded
    assert exc_info.value.message == "Request timed out"
    assert recorded_timeout_header == "1"


@pytest.mark.asyncio
@pytest.mark.parametrize(
    "client_timeout_ms, call_timeout_ms",
    (
        (1, None),
        (None, 1),
    ),
)
async def test_async_client_timeout(
    client_timeout_ms, call_timeout_ms, sync_timeout_server: WSGIServer
):
    recorded_timeout_header = ""

    async def modify_timeout_header(request: Request):
        nonlocal recorded_timeout_header
        recorded_timeout_header = request.headers.get("connect-timeout-ms")
        # Make sure server doesn't timeout since we are verifying client timeout
        request.headers["connect-timeout-ms"] = "10000"

    async with (
        AsyncClient(
            timeout=Timeout(None), event_hooks={"request": [modify_timeout_header]}
        ) as session,
        AsyncHaberdasherClient(
            f"http://localhost:{sync_timeout_server.server_port}",
            timeout_ms=client_timeout_ms,
            session=session,
        ) as client,
    ):
        with pytest.raises(ConnecpyServerException) as exc_info:
            await client.MakeHat(request=Size(inches=10), timeout_ms=call_timeout_ms)

    assert exc_info.value.code == Errors.DeadlineExceeded
    assert exc_info.value.message == "Request timed out"
    assert recorded_timeout_header == "1"<|MERGE_RESOLUTION|>--- conflicted
+++ resolved
@@ -52,17 +52,6 @@
 ]
 
 
-<<<<<<< HEAD
-=======
-class ErrorHaberdasherSync(HaberdasherSync):
-    def __init__(self, exception: ConnecpyServerException):
-        self._exception = exception
-
-    def MakeHat(self, req, ctx):
-        raise self._exception
-
-
->>>>>>> b84cb898
 @pytest.mark.parametrize("error,message,http_status", _errors)
 def test_sync_errors(
     error: Errors,
@@ -75,9 +64,6 @@
 
         def MakeHat(self, req, ctx):
             raise self._exception
-
-        def DoNothing(self, req, ctx):
-            return Empty()
 
     haberdasher = ErrorHaberdasherSync(
         ConnecpyServerException(
@@ -110,17 +96,6 @@
     assert recorded_response.status_code == http_status
 
 
-<<<<<<< HEAD
-=======
-class ErrorHaberdasher(Haberdasher):
-    def __init__(self, exception: ConnecpyServerException):
-        self._exception = exception
-
-    async def MakeHat(self, req, ctx):
-        raise self._exception
-
-
->>>>>>> b84cb898
 @pytest.mark.asyncio
 @pytest.mark.parametrize("error,message,http_status", _errors)
 async def test_async_errors(
@@ -134,9 +109,6 @@
 
         async def MakeHat(self, req, ctx):
             raise self._exception
-
-        async def DoNothing(self, req, ctx):
-            return Empty()
 
     haberdasher = ErrorHaberdasher(
         ConnecpyServerException(
@@ -306,9 +278,6 @@
         def MakeHat(self, req, ctx):
             return Hat()
 
-        def DoNothing(self, req, ctx):
-            return Empty()
-
     haberdasher = ValidHaberdasherSync()
     server = HaberdasherServerSync(service=haberdasher)
     app = ConnecpyWSGIApp()
@@ -338,9 +307,6 @@
         async def MakeHat(self, req, ctx):
             return Hat()
 
-        async def DoNothing(self, req, ctx):
-            return Empty()
-
     haberdasher = ValidHaberdasher()
     server = HaberdasherServer(service=haberdasher)
     app = ConnecpyASGIApp()
@@ -366,9 +332,6 @@
         def MakeHat(self, req, ctx):
             time.sleep(10)
             raise AssertionError("Should be timedout already")
-
-        def DoNothing(self, req, ctx):
-            return Empty()
 
     server = HaberdasherServerSync(service=SleepingHaberdasherSync())
     app = ConnecpyWSGIApp()
