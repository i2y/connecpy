--- conflicted
+++ resolved
@@ -1,11 +1,6 @@
 from typing import Any, Callable
 
 from connecpy import context
-<<<<<<< HEAD
-from connecpy.cors import CORSMiddleware
-=======
-from connecpy.asgi import ConnecpyASGIApp
->>>>>>> 9ed69feb
 from connecpy.interceptor import AsyncConnecpyServerInterceptor
 
 import haberdasher_connecpy
@@ -33,11 +28,4 @@
 app = haberdasher_connecpy.HaberdasherASGIApplication(
     HaberdasherService(),
     interceptors=(my_interceptor_a, my_interceptor_b),
-)
-<<<<<<< HEAD
-
-# Add CORS support with default configuration
-app = CORSMiddleware(app)
-=======
-app.add_service(service)
->>>>>>> 9ed69feb
+)