version = 1
revision = 2
requires-python = ">=3.10"

[manifest]
members = [
    "connecpy",
    "connecpy-example",
]

[[package]]
name = "anyio"
version = "4.8.0"
source = { registry = "https://pypi.org/simple" }
dependencies = [
    { name = "exceptiongroup", marker = "python_full_version < '3.11'" },
    { name = "idna" },
    { name = "sniffio" },
    { name = "typing-extensions", marker = "python_full_version < '3.13'" },
]
sdist = { url = "https://files.pythonhosted.org/packages/a3/73/199a98fc2dae33535d6b8e8e6ec01f8c1d76c9adb096c6b7d64823038cde/anyio-4.8.0.tar.gz", hash = "sha256:1d9fe889df5212298c0c0723fa20479d1b94883a2df44bd3897aa91083316f7a", size = 181126, upload-time = "2025-01-05T13:13:11.095Z" }
wheels = [
    { url = "https://files.pythonhosted.org/packages/46/eb/e7f063ad1fec6b3178a3cd82d1a3c4de82cccf283fc42746168188e1cdd5/anyio-4.8.0-py3-none-any.whl", hash = "sha256:b5011f270ab5eb0abf13385f851315585cc37ef330dd88e27ec3d34d651fd47a", size = 96041, upload-time = "2025-01-05T13:13:07.985Z" },
]

[[package]]
name = "asgiref"
version = "3.9.0"
source = { registry = "https://pypi.org/simple" }
dependencies = [
    { name = "typing-extensions", marker = "python_full_version < '3.11'" },
]
sdist = { url = "https://files.pythonhosted.org/packages/6a/68/fb4fb78c9eac59d5e819108a57664737f855c5a8e9b76aec1738bb137f9e/asgiref-3.9.0.tar.gz", hash = "sha256:3dd2556d0f08c4fab8a010d9ab05ef8c34565f6bf32381d17505f7ca5b273767", size = 36772, upload-time = "2025-07-03T13:25:01.491Z" }
wheels = [
    { url = "https://files.pythonhosted.org/packages/3d/f9/76c9f4d4985b5a642926162e2d41fe6019b1fa929cfa58abb7d2dc9041e5/asgiref-3.9.0-py3-none-any.whl", hash = "sha256:06a41250a0114d2b6f6a2cb3ab962147d355b53d1de15eebc34a9d04a7b79981", size = 23788, upload-time = "2025-07-03T13:24:59.115Z" },
]

[[package]]
name = "blinker"
version = "1.9.0"
source = { registry = "https://pypi.org/simple" }
sdist = { url = "https://files.pythonhosted.org/packages/21/28/9b3f50ce0e048515135495f198351908d99540d69bfdc8c1d15b73dc55ce/blinker-1.9.0.tar.gz", hash = "sha256:b4ce2265a7abece45e7cc896e98dbebe6cead56bcf805a3d23136d145f5445bf", size = 22460, upload-time = "2024-11-08T17:25:47.436Z" }
wheels = [
    { url = "https://files.pythonhosted.org/packages/10/cb/f2ad4230dc2eb1a74edf38f1a38b9b52277f75bef262d8908e60d957e13c/blinker-1.9.0-py3-none-any.whl", hash = "sha256:ba0efaa9080b619ff2f3459d1d500c57bddea4a6b424b60a91141db6fd2f08bc", size = 8458, upload-time = "2024-11-08T17:25:46.184Z" },
]

[[package]]
name = "brotli"
version = "1.1.0"
source = { registry = "https://pypi.org/simple" }
sdist = { url = "https://files.pythonhosted.org/packages/2f/c2/f9e977608bdf958650638c3f1e28f85a1b075f075ebbe77db8555463787b/Brotli-1.1.0.tar.gz", hash = "sha256:81de08ac11bcb85841e440c13611c00b67d3bf82698314928d0b676362546724", size = 7372270, upload-time = "2023-09-07T14:05:41.643Z" }
wheels = [
    { url = "https://files.pythonhosted.org/packages/6d/3a/dbf4fb970c1019a57b5e492e1e0eae745d32e59ba4d6161ab5422b08eefe/Brotli-1.1.0-cp310-cp310-macosx_10_9_universal2.whl", hash = "sha256:e1140c64812cb9b06c922e77f1c26a75ec5e3f0fb2bf92cc8c58720dec276752", size = 873045, upload-time = "2023-09-07T14:03:16.894Z" },
    { url = "https://files.pythonhosted.org/packages/dd/11/afc14026ea7f44bd6eb9316d800d439d092c8d508752055ce8d03086079a/Brotli-1.1.0-cp310-cp310-macosx_10_9_x86_64.whl", hash = "sha256:c8fd5270e906eef71d4a8d19b7c6a43760c6abcfcc10c9101d14eb2357418de9", size = 446218, upload-time = "2023-09-07T14:03:18.917Z" },
    { url = "https://files.pythonhosted.org/packages/36/83/7545a6e7729db43cb36c4287ae388d6885c85a86dd251768a47015dfde32/Brotli-1.1.0-cp310-cp310-manylinux_2_17_aarch64.manylinux2014_aarch64.whl", hash = "sha256:1ae56aca0402a0f9a3431cddda62ad71666ca9d4dc3a10a142b9dce2e3c0cda3", size = 2903872, upload-time = "2023-09-07T14:03:20.398Z" },
    { url = "https://files.pythonhosted.org/packages/32/23/35331c4d9391fcc0f29fd9bec2c76e4b4eeab769afbc4b11dd2e1098fb13/Brotli-1.1.0-cp310-cp310-manylinux_2_17_ppc64le.manylinux2014_ppc64le.whl", hash = "sha256:43ce1b9935bfa1ede40028054d7f48b5469cd02733a365eec8a329ffd342915d", size = 2941254, upload-time = "2023-09-07T14:03:21.914Z" },
    { url = "https://files.pythonhosted.org/packages/3b/24/1671acb450c902edb64bd765d73603797c6c7280a9ada85a195f6b78c6e5/Brotli-1.1.0-cp310-cp310-manylinux_2_5_i686.manylinux1_i686.manylinux_2_12_i686.manylinux2010_i686.whl", hash = "sha256:7c4855522edb2e6ae7fdb58e07c3ba9111e7621a8956f481c68d5d979c93032e", size = 2857293, upload-time = "2023-09-07T14:03:24Z" },
    { url = "https://files.pythonhosted.org/packages/d5/00/40f760cc27007912b327fe15bf6bfd8eaecbe451687f72a8abc587d503b3/Brotli-1.1.0-cp310-cp310-manylinux_2_5_x86_64.manylinux1_x86_64.manylinux_2_12_x86_64.manylinux2010_x86_64.whl", hash = "sha256:38025d9f30cf4634f8309c6874ef871b841eb3c347e90b0851f63d1ded5212da", size = 3002385, upload-time = "2023-09-07T14:03:26.248Z" },
    { url = "https://files.pythonhosted.org/packages/b8/cb/8aaa83f7a4caa131757668c0fb0c4b6384b09ffa77f2fba9570d87ab587d/Brotli-1.1.0-cp310-cp310-musllinux_1_1_aarch64.whl", hash = "sha256:e6a904cb26bfefc2f0a6f240bdf5233be78cd2488900a2f846f3c3ac8489ab80", size = 2911104, upload-time = "2023-09-07T14:03:27.849Z" },
    { url = "https://files.pythonhosted.org/packages/bc/c4/65456561d89d3c49f46b7fbeb8fe6e449f13bdc8ea7791832c5d476b2faf/Brotli-1.1.0-cp310-cp310-musllinux_1_1_i686.whl", hash = "sha256:a37b8f0391212d29b3a91a799c8e4a2855e0576911cdfb2515487e30e322253d", size = 2809981, upload-time = "2023-09-07T14:03:29.92Z" },
    { url = "https://files.pythonhosted.org/packages/05/1b/cf49528437bae28abce5f6e059f0d0be6fecdcc1d3e33e7c54b3ca498425/Brotli-1.1.0-cp310-cp310-musllinux_1_1_ppc64le.whl", hash = "sha256:e84799f09591700a4154154cab9787452925578841a94321d5ee8fb9a9a328f0", size = 2935297, upload-time = "2023-09-07T14:03:32.035Z" },
    { url = "https://files.pythonhosted.org/packages/81/ff/190d4af610680bf0c5a09eb5d1eac6e99c7c8e216440f9c7cfd42b7adab5/Brotli-1.1.0-cp310-cp310-musllinux_1_1_x86_64.whl", hash = "sha256:f66b5337fa213f1da0d9000bc8dc0cb5b896b726eefd9c6046f699b169c41b9e", size = 2930735, upload-time = "2023-09-07T14:03:33.801Z" },
    { url = "https://files.pythonhosted.org/packages/80/7d/f1abbc0c98f6e09abd3cad63ec34af17abc4c44f308a7a539010f79aae7a/Brotli-1.1.0-cp310-cp310-musllinux_1_2_aarch64.whl", hash = "sha256:5dab0844f2cf82be357a0eb11a9087f70c5430b2c241493fc122bb6f2bb0917c", size = 2933107, upload-time = "2024-10-18T12:32:09.016Z" },
    { url = "https://files.pythonhosted.org/packages/34/ce/5a5020ba48f2b5a4ad1c0522d095ad5847a0be508e7d7569c8630ce25062/Brotli-1.1.0-cp310-cp310-musllinux_1_2_i686.whl", hash = "sha256:e4fe605b917c70283db7dfe5ada75e04561479075761a0b3866c081d035b01c1", size = 2845400, upload-time = "2024-10-18T12:32:11.134Z" },
    { url = "https://files.pythonhosted.org/packages/44/89/fa2c4355ab1eecf3994e5a0a7f5492c6ff81dfcb5f9ba7859bd534bb5c1a/Brotli-1.1.0-cp310-cp310-musllinux_1_2_ppc64le.whl", hash = "sha256:1e9a65b5736232e7a7f91ff3d02277f11d339bf34099a56cdab6a8b3410a02b2", size = 3031985, upload-time = "2024-10-18T12:32:12.813Z" },
    { url = "https://files.pythonhosted.org/packages/af/a4/79196b4a1674143d19dca400866b1a4d1a089040df7b93b88ebae81f3447/Brotli-1.1.0-cp310-cp310-musllinux_1_2_x86_64.whl", hash = "sha256:58d4b711689366d4a03ac7957ab8c28890415e267f9b6589969e74b6e42225ec", size = 2927099, upload-time = "2024-10-18T12:32:14.733Z" },
    { url = "https://files.pythonhosted.org/packages/e9/54/1c0278556a097f9651e657b873ab08f01b9a9ae4cac128ceb66427d7cd20/Brotli-1.1.0-cp310-cp310-win32.whl", hash = "sha256:be36e3d172dc816333f33520154d708a2657ea63762ec16b62ece02ab5e4daf2", size = 333172, upload-time = "2023-09-07T14:03:35.212Z" },
    { url = "https://files.pythonhosted.org/packages/f7/65/b785722e941193fd8b571afd9edbec2a9b838ddec4375d8af33a50b8dab9/Brotli-1.1.0-cp310-cp310-win_amd64.whl", hash = "sha256:0c6244521dda65ea562d5a69b9a26120769b7a9fb3db2fe9545935ed6735b128", size = 357255, upload-time = "2023-09-07T14:03:36.447Z" },
    { url = "https://files.pythonhosted.org/packages/96/12/ad41e7fadd5db55459c4c401842b47f7fee51068f86dd2894dd0dcfc2d2a/Brotli-1.1.0-cp311-cp311-macosx_10_9_universal2.whl", hash = "sha256:a3daabb76a78f829cafc365531c972016e4aa8d5b4bf60660ad8ecee19df7ccc", size = 873068, upload-time = "2023-09-07T14:03:37.779Z" },
    { url = "https://files.pythonhosted.org/packages/95/4e/5afab7b2b4b61a84e9c75b17814198ce515343a44e2ed4488fac314cd0a9/Brotli-1.1.0-cp311-cp311-macosx_10_9_x86_64.whl", hash = "sha256:c8146669223164fc87a7e3de9f81e9423c67a79d6b3447994dfb9c95da16e2d6", size = 446244, upload-time = "2023-09-07T14:03:39.223Z" },
    { url = "https://files.pythonhosted.org/packages/9d/e6/f305eb61fb9a8580c525478a4a34c5ae1a9bcb12c3aee619114940bc513d/Brotli-1.1.0-cp311-cp311-manylinux_2_17_aarch64.manylinux2014_aarch64.whl", hash = "sha256:30924eb4c57903d5a7526b08ef4a584acc22ab1ffa085faceb521521d2de32dd", size = 2906500, upload-time = "2023-09-07T14:03:40.858Z" },
    { url = "https://files.pythonhosted.org/packages/3e/4f/af6846cfbc1550a3024e5d3775ede1e00474c40882c7bf5b37a43ca35e91/Brotli-1.1.0-cp311-cp311-manylinux_2_17_ppc64le.manylinux2014_ppc64le.whl", hash = "sha256:ceb64bbc6eac5a140ca649003756940f8d6a7c444a68af170b3187623b43bebf", size = 2943950, upload-time = "2023-09-07T14:03:42.896Z" },
    { url = "https://files.pythonhosted.org/packages/b3/e7/ca2993c7682d8629b62630ebf0d1f3bb3d579e667ce8e7ca03a0a0576a2d/Brotli-1.1.0-cp311-cp311-manylinux_2_17_x86_64.manylinux2014_x86_64.whl", hash = "sha256:a469274ad18dc0e4d316eefa616d1d0c2ff9da369af19fa6f3daa4f09671fd61", size = 2918527, upload-time = "2023-09-07T14:03:44.552Z" },
    { url = "https://files.pythonhosted.org/packages/b3/96/da98e7bedc4c51104d29cc61e5f449a502dd3dbc211944546a4cc65500d3/Brotli-1.1.0-cp311-cp311-manylinux_2_5_i686.manylinux1_i686.manylinux_2_17_i686.manylinux2014_i686.whl", hash = "sha256:524f35912131cc2cabb00edfd8d573b07f2d9f21fa824bd3fb19725a9cf06327", size = 2845489, upload-time = "2023-09-07T14:03:46.594Z" },
    { url = "https://files.pythonhosted.org/packages/e8/ef/ccbc16947d6ce943a7f57e1a40596c75859eeb6d279c6994eddd69615265/Brotli-1.1.0-cp311-cp311-musllinux_1_1_aarch64.whl", hash = "sha256:5b3cc074004d968722f51e550b41a27be656ec48f8afaeeb45ebf65b561481dd", size = 2914080, upload-time = "2023-09-07T14:03:48.204Z" },
    { url = "https://files.pythonhosted.org/packages/80/d6/0bd38d758d1afa62a5524172f0b18626bb2392d717ff94806f741fcd5ee9/Brotli-1.1.0-cp311-cp311-musllinux_1_1_i686.whl", hash = "sha256:19c116e796420b0cee3da1ccec3b764ed2952ccfcc298b55a10e5610ad7885f9", size = 2813051, upload-time = "2023-09-07T14:03:50.348Z" },
    { url = "https://files.pythonhosted.org/packages/14/56/48859dd5d129d7519e001f06dcfbb6e2cf6db92b2702c0c2ce7d97e086c1/Brotli-1.1.0-cp311-cp311-musllinux_1_1_ppc64le.whl", hash = "sha256:510b5b1bfbe20e1a7b3baf5fed9e9451873559a976c1a78eebaa3b86c57b4265", size = 2938172, upload-time = "2023-09-07T14:03:52.395Z" },
    { url = "https://files.pythonhosted.org/packages/3d/77/a236d5f8cd9e9f4348da5acc75ab032ab1ab2c03cc8f430d24eea2672888/Brotli-1.1.0-cp311-cp311-musllinux_1_1_x86_64.whl", hash = "sha256:a1fd8a29719ccce974d523580987b7f8229aeace506952fa9ce1d53a033873c8", size = 2933023, upload-time = "2023-09-07T14:03:53.96Z" },
    { url = "https://files.pythonhosted.org/packages/f1/87/3b283efc0f5cb35f7f84c0c240b1e1a1003a5e47141a4881bf87c86d0ce2/Brotli-1.1.0-cp311-cp311-musllinux_1_2_aarch64.whl", hash = "sha256:c247dd99d39e0338a604f8c2b3bc7061d5c2e9e2ac7ba9cc1be5a69cb6cd832f", size = 2935871, upload-time = "2024-10-18T12:32:16.688Z" },
    { url = "https://files.pythonhosted.org/packages/f3/eb/2be4cc3e2141dc1a43ad4ca1875a72088229de38c68e842746b342667b2a/Brotli-1.1.0-cp311-cp311-musllinux_1_2_i686.whl", hash = "sha256:1b2c248cd517c222d89e74669a4adfa5577e06ab68771a529060cf5a156e9757", size = 2847784, upload-time = "2024-10-18T12:32:18.459Z" },
    { url = "https://files.pythonhosted.org/packages/66/13/b58ddebfd35edde572ccefe6890cf7c493f0c319aad2a5badee134b4d8ec/Brotli-1.1.0-cp311-cp311-musllinux_1_2_ppc64le.whl", hash = "sha256:2a24c50840d89ded6c9a8fdc7b6ed3692ed4e86f1c4a4a938e1e92def92933e0", size = 3034905, upload-time = "2024-10-18T12:32:20.192Z" },
    { url = "https://files.pythonhosted.org/packages/84/9c/bc96b6c7db824998a49ed3b38e441a2cae9234da6fa11f6ed17e8cf4f147/Brotli-1.1.0-cp311-cp311-musllinux_1_2_x86_64.whl", hash = "sha256:f31859074d57b4639318523d6ffdca586ace54271a73ad23ad021acd807eb14b", size = 2929467, upload-time = "2024-10-18T12:32:21.774Z" },
    { url = "https://files.pythonhosted.org/packages/e7/71/8f161dee223c7ff7fea9d44893fba953ce97cf2c3c33f78ba260a91bcff5/Brotli-1.1.0-cp311-cp311-win32.whl", hash = "sha256:39da8adedf6942d76dc3e46653e52df937a3c4d6d18fdc94a7c29d263b1f5b50", size = 333169, upload-time = "2023-09-07T14:03:55.404Z" },
    { url = "https://files.pythonhosted.org/packages/02/8a/fece0ee1057643cb2a5bbf59682de13f1725f8482b2c057d4e799d7ade75/Brotli-1.1.0-cp311-cp311-win_amd64.whl", hash = "sha256:aac0411d20e345dc0920bdec5548e438e999ff68d77564d5e9463a7ca9d3e7b1", size = 357253, upload-time = "2023-09-07T14:03:56.643Z" },
    { url = "https://files.pythonhosted.org/packages/5c/d0/5373ae13b93fe00095a58efcbce837fd470ca39f703a235d2a999baadfbc/Brotli-1.1.0-cp312-cp312-macosx_10_13_universal2.whl", hash = "sha256:32d95b80260d79926f5fab3c41701dbb818fde1c9da590e77e571eefd14abe28", size = 815693, upload-time = "2024-10-18T12:32:23.824Z" },
    { url = "https://files.pythonhosted.org/packages/8e/48/f6e1cdf86751300c288c1459724bfa6917a80e30dbfc326f92cea5d3683a/Brotli-1.1.0-cp312-cp312-macosx_10_13_x86_64.whl", hash = "sha256:b760c65308ff1e462f65d69c12e4ae085cff3b332d894637f6273a12a482d09f", size = 422489, upload-time = "2024-10-18T12:32:25.641Z" },
    { url = "https://files.pythonhosted.org/packages/06/88/564958cedce636d0f1bed313381dfc4b4e3d3f6015a63dae6146e1b8c65c/Brotli-1.1.0-cp312-cp312-macosx_10_9_universal2.whl", hash = "sha256:316cc9b17edf613ac76b1f1f305d2a748f1b976b033b049a6ecdfd5612c70409", size = 873081, upload-time = "2023-09-07T14:03:57.967Z" },
    { url = "https://files.pythonhosted.org/packages/58/79/b7026a8bb65da9a6bb7d14329fd2bd48d2b7f86d7329d5cc8ddc6a90526f/Brotli-1.1.0-cp312-cp312-macosx_10_9_x86_64.whl", hash = "sha256:caf9ee9a5775f3111642d33b86237b05808dafcd6268faa492250e9b78046eb2", size = 446244, upload-time = "2023-09-07T14:03:59.319Z" },
    { url = "https://files.pythonhosted.org/packages/e5/18/c18c32ecea41b6c0004e15606e274006366fe19436b6adccc1ae7b2e50c2/Brotli-1.1.0-cp312-cp312-manylinux_2_17_aarch64.manylinux2014_aarch64.whl", hash = "sha256:70051525001750221daa10907c77830bc889cb6d865cc0b813d9db7fefc21451", size = 2906505, upload-time = "2023-09-07T14:04:01.327Z" },
    { url = "https://files.pythonhosted.org/packages/08/c8/69ec0496b1ada7569b62d85893d928e865df29b90736558d6c98c2031208/Brotli-1.1.0-cp312-cp312-manylinux_2_17_ppc64le.manylinux2014_ppc64le.whl", hash = "sha256:7f4bf76817c14aa98cc6697ac02f3972cb8c3da93e9ef16b9c66573a68014f91", size = 2944152, upload-time = "2023-09-07T14:04:03.033Z" },
    { url = "https://files.pythonhosted.org/packages/ab/fb/0517cea182219d6768113a38167ef6d4eb157a033178cc938033a552ed6d/Brotli-1.1.0-cp312-cp312-manylinux_2_17_x86_64.manylinux2014_x86_64.whl", hash = "sha256:d0c5516f0aed654134a2fc936325cc2e642f8a0e096d075209672eb321cff408", size = 2919252, upload-time = "2023-09-07T14:04:04.675Z" },
    { url = "https://files.pythonhosted.org/packages/c7/53/73a3431662e33ae61a5c80b1b9d2d18f58dfa910ae8dd696e57d39f1a2f5/Brotli-1.1.0-cp312-cp312-manylinux_2_5_i686.manylinux1_i686.manylinux_2_17_i686.manylinux2014_i686.whl", hash = "sha256:6c3020404e0b5eefd7c9485ccf8393cfb75ec38ce75586e046573c9dc29967a0", size = 2845955, upload-time = "2023-09-07T14:04:06.585Z" },
    { url = "https://files.pythonhosted.org/packages/55/ac/bd280708d9c5ebdbf9de01459e625a3e3803cce0784f47d633562cf40e83/Brotli-1.1.0-cp312-cp312-musllinux_1_1_aarch64.whl", hash = "sha256:4ed11165dd45ce798d99a136808a794a748d5dc38511303239d4e2363c0695dc", size = 2914304, upload-time = "2023-09-07T14:04:08.668Z" },
    { url = "https://files.pythonhosted.org/packages/76/58/5c391b41ecfc4527d2cc3350719b02e87cb424ef8ba2023fb662f9bf743c/Brotli-1.1.0-cp312-cp312-musllinux_1_1_i686.whl", hash = "sha256:4093c631e96fdd49e0377a9c167bfd75b6d0bad2ace734c6eb20b348bc3ea180", size = 2814452, upload-time = "2023-09-07T14:04:10.736Z" },
    { url = "https://files.pythonhosted.org/packages/c7/4e/91b8256dfe99c407f174924b65a01f5305e303f486cc7a2e8a5d43c8bec3/Brotli-1.1.0-cp312-cp312-musllinux_1_1_ppc64le.whl", hash = "sha256:7e4c4629ddad63006efa0ef968c8e4751c5868ff0b1c5c40f76524e894c50248", size = 2938751, upload-time = "2023-09-07T14:04:12.875Z" },
    { url = "https://files.pythonhosted.org/packages/5a/a6/e2a39a5d3b412938362bbbeba5af904092bf3f95b867b4a3eb856104074e/Brotli-1.1.0-cp312-cp312-musllinux_1_1_x86_64.whl", hash = "sha256:861bf317735688269936f755fa136a99d1ed526883859f86e41a5d43c61d8966", size = 2933757, upload-time = "2023-09-07T14:04:14.551Z" },
    { url = "https://files.pythonhosted.org/packages/13/f0/358354786280a509482e0e77c1a5459e439766597d280f28cb097642fc26/Brotli-1.1.0-cp312-cp312-musllinux_1_2_aarch64.whl", hash = "sha256:87a3044c3a35055527ac75e419dfa9f4f3667a1e887ee80360589eb8c90aabb9", size = 2936146, upload-time = "2024-10-18T12:32:27.257Z" },
    { url = "https://files.pythonhosted.org/packages/80/f7/daf538c1060d3a88266b80ecc1d1c98b79553b3f117a485653f17070ea2a/Brotli-1.1.0-cp312-cp312-musllinux_1_2_i686.whl", hash = "sha256:c5529b34c1c9d937168297f2c1fde7ebe9ebdd5e121297ff9c043bdb2ae3d6fb", size = 2848055, upload-time = "2024-10-18T12:32:29.376Z" },
    { url = "https://files.pythonhosted.org/packages/ad/cf/0eaa0585c4077d3c2d1edf322d8e97aabf317941d3a72d7b3ad8bce004b0/Brotli-1.1.0-cp312-cp312-musllinux_1_2_ppc64le.whl", hash = "sha256:ca63e1890ede90b2e4454f9a65135a4d387a4585ff8282bb72964fab893f2111", size = 3035102, upload-time = "2024-10-18T12:32:31.371Z" },
    { url = "https://files.pythonhosted.org/packages/d8/63/1c1585b2aa554fe6dbce30f0c18bdbc877fa9a1bf5ff17677d9cca0ac122/Brotli-1.1.0-cp312-cp312-musllinux_1_2_x86_64.whl", hash = "sha256:e79e6520141d792237c70bcd7a3b122d00f2613769ae0cb61c52e89fd3443839", size = 2930029, upload-time = "2024-10-18T12:32:33.293Z" },
    { url = "https://files.pythonhosted.org/packages/5f/3b/4e3fd1893eb3bbfef8e5a80d4508bec17a57bb92d586c85c12d28666bb13/Brotli-1.1.0-cp312-cp312-win32.whl", hash = "sha256:5f4d5ea15c9382135076d2fb28dde923352fe02951e66935a9efaac8f10e81b0", size = 333276, upload-time = "2023-09-07T14:04:16.49Z" },
    { url = "https://files.pythonhosted.org/packages/3d/d5/942051b45a9e883b5b6e98c041698b1eb2012d25e5948c58d6bf85b1bb43/Brotli-1.1.0-cp312-cp312-win_amd64.whl", hash = "sha256:906bc3a79de8c4ae5b86d3d75a8b77e44404b0f4261714306e3ad248d8ab0951", size = 357255, upload-time = "2023-09-07T14:04:17.83Z" },
    { url = "https://files.pythonhosted.org/packages/0a/9f/fb37bb8ffc52a8da37b1c03c459a8cd55df7a57bdccd8831d500e994a0ca/Brotli-1.1.0-cp313-cp313-macosx_10_13_universal2.whl", hash = "sha256:8bf32b98b75c13ec7cf774164172683d6e7891088f6316e54425fde1efc276d5", size = 815681, upload-time = "2024-10-18T12:32:34.942Z" },
    { url = "https://files.pythonhosted.org/packages/06/b3/dbd332a988586fefb0aa49c779f59f47cae76855c2d00f450364bb574cac/Brotli-1.1.0-cp313-cp313-macosx_10_13_x86_64.whl", hash = "sha256:7bc37c4d6b87fb1017ea28c9508b36bbcb0c3d18b4260fcdf08b200c74a6aee8", size = 422475, upload-time = "2024-10-18T12:32:36.485Z" },
    { url = "https://files.pythonhosted.org/packages/bb/80/6aaddc2f63dbcf2d93c2d204e49c11a9ec93a8c7c63261e2b4bd35198283/Brotli-1.1.0-cp313-cp313-manylinux_2_17_aarch64.manylinux2014_aarch64.whl", hash = "sha256:3c0ef38c7a7014ffac184db9e04debe495d317cc9c6fb10071f7fefd93100a4f", size = 2906173, upload-time = "2024-10-18T12:32:37.978Z" },
    { url = "https://files.pythonhosted.org/packages/ea/1d/e6ca79c96ff5b641df6097d299347507d39a9604bde8915e76bf026d6c77/Brotli-1.1.0-cp313-cp313-manylinux_2_17_ppc64le.manylinux2014_ppc64le.whl", hash = "sha256:91d7cc2a76b5567591d12c01f019dd7afce6ba8cba6571187e21e2fc418ae648", size = 2943803, upload-time = "2024-10-18T12:32:39.606Z" },
    { url = "https://files.pythonhosted.org/packages/ac/a3/d98d2472e0130b7dd3acdbb7f390d478123dbf62b7d32bda5c830a96116d/Brotli-1.1.0-cp313-cp313-manylinux_2_17_x86_64.manylinux2014_x86_64.whl", hash = "sha256:a93dde851926f4f2678e704fadeb39e16c35d8baebd5252c9fd94ce8ce68c4a0", size = 2918946, upload-time = "2024-10-18T12:32:41.679Z" },
    { url = "https://files.pythonhosted.org/packages/c4/a5/c69e6d272aee3e1423ed005d8915a7eaa0384c7de503da987f2d224d0721/Brotli-1.1.0-cp313-cp313-manylinux_2_5_i686.manylinux1_i686.manylinux_2_17_i686.manylinux2014_i686.whl", hash = "sha256:f0db75f47be8b8abc8d9e31bc7aad0547ca26f24a54e6fd10231d623f183d089", size = 2845707, upload-time = "2024-10-18T12:32:43.478Z" },
    { url = "https://files.pythonhosted.org/packages/58/9f/4149d38b52725afa39067350696c09526de0125ebfbaab5acc5af28b42ea/Brotli-1.1.0-cp313-cp313-musllinux_1_2_aarch64.whl", hash = "sha256:6967ced6730aed543b8673008b5a391c3b1076d834ca438bbd70635c73775368", size = 2936231, upload-time = "2024-10-18T12:32:45.224Z" },
    { url = "https://files.pythonhosted.org/packages/5a/5a/145de884285611838a16bebfdb060c231c52b8f84dfbe52b852a15780386/Brotli-1.1.0-cp313-cp313-musllinux_1_2_i686.whl", hash = "sha256:7eedaa5d036d9336c95915035fb57422054014ebdeb6f3b42eac809928e40d0c", size = 2848157, upload-time = "2024-10-18T12:32:46.894Z" },
    { url = "https://files.pythonhosted.org/packages/50/ae/408b6bfb8525dadebd3b3dd5b19d631da4f7d46420321db44cd99dcf2f2c/Brotli-1.1.0-cp313-cp313-musllinux_1_2_ppc64le.whl", hash = "sha256:d487f5432bf35b60ed625d7e1b448e2dc855422e87469e3f450aa5552b0eb284", size = 3035122, upload-time = "2024-10-18T12:32:48.844Z" },
    { url = "https://files.pythonhosted.org/packages/af/85/a94e5cfaa0ca449d8f91c3d6f78313ebf919a0dbd55a100c711c6e9655bc/Brotli-1.1.0-cp313-cp313-musllinux_1_2_x86_64.whl", hash = "sha256:832436e59afb93e1836081a20f324cb185836c617659b07b129141a8426973c7", size = 2930206, upload-time = "2024-10-18T12:32:51.198Z" },
    { url = "https://files.pythonhosted.org/packages/c2/f0/a61d9262cd01351df22e57ad7c34f66794709acab13f34be2675f45bf89d/Brotli-1.1.0-cp313-cp313-win32.whl", hash = "sha256:43395e90523f9c23a3d5bdf004733246fba087f2948f87ab28015f12359ca6a0", size = 333804, upload-time = "2024-10-18T12:32:52.661Z" },
    { url = "https://files.pythonhosted.org/packages/7e/c1/ec214e9c94000d1c1974ec67ced1c970c148aa6b8d8373066123fc3dbf06/Brotli-1.1.0-cp313-cp313-win_amd64.whl", hash = "sha256:9011560a466d2eb3f5a6e4929cf4a09be405c64154e12df0dd72713f6500e32b", size = 358517, upload-time = "2024-10-18T12:32:54.066Z" },
]

[[package]]
name = "brotli-asgi"
version = "1.4.0"
source = { registry = "https://pypi.org/simple" }
dependencies = [
    { name = "brotli" },
    { name = "starlette" },
]
sdist = { url = "https://files.pythonhosted.org/packages/c1/6f/fce5d382b5e9de3dd5d65888b5c278b02ebb228cb2f46f336cefd8553b84/brotli-asgi-1.4.0.tar.gz", hash = "sha256:e2d6eca4b97af19716af05bbe0d4d79cffb0b0947100c188da9ed089f5b7bc2f", size = 5708, upload-time = "2023-04-24T23:52:38.08Z" }
wheels = [
    { url = "https://files.pythonhosted.org/packages/f5/36/2f469407b7d6cb254aaa1471a0df0b9a65ed59380941d7003b488530d18b/brotli_asgi-1.4.0-py3-none-any.whl", hash = "sha256:bc18bcb20803dc9d11abdd14ac4242f2f09ebb9d2a67f4d3a7fe4cb8bedcd226", size = 4590, upload-time = "2023-04-24T23:52:35.477Z" },
]

[[package]]
name = "certifi"
version = "2025.1.31"
source = { registry = "https://pypi.org/simple" }
sdist = { url = "https://files.pythonhosted.org/packages/1c/ab/c9f1e32b7b1bf505bf26f0ef697775960db7932abeb7b516de930ba2705f/certifi-2025.1.31.tar.gz", hash = "sha256:3d5da6925056f6f18f119200434a4780a94263f10d1c21d032a6f6b2baa20651", size = 167577, upload-time = "2025-01-31T02:16:47.166Z" }
wheels = [
    { url = "https://files.pythonhosted.org/packages/38/fc/bce832fd4fd99766c04d1ee0eead6b0ec6486fb100ae5e74c1d91292b982/certifi-2025.1.31-py3-none-any.whl", hash = "sha256:ca78db4565a652026a4db2bcdf68f2fb589ea80d0be70e03929ed730746b84fe", size = 166393, upload-time = "2025-01-31T02:16:45.015Z" },
]

[[package]]
name = "cffi"
version = "1.17.1"
source = { registry = "https://pypi.org/simple" }
dependencies = [
    { name = "pycparser" },
]
sdist = { url = "https://files.pythonhosted.org/packages/fc/97/c783634659c2920c3fc70419e3af40972dbaf758daa229a7d6ea6135c90d/cffi-1.17.1.tar.gz", hash = "sha256:1c39c6016c32bc48dd54561950ebd6836e1670f2ae46128f67cf49e789c52824", size = 516621, upload-time = "2024-09-04T20:45:21.852Z" }
wheels = [
    { url = "https://files.pythonhosted.org/packages/90/07/f44ca684db4e4f08a3fdc6eeb9a0d15dc6883efc7b8c90357fdbf74e186c/cffi-1.17.1-cp310-cp310-macosx_10_9_x86_64.whl", hash = "sha256:df8b1c11f177bc2313ec4b2d46baec87a5f3e71fc8b45dab2ee7cae86d9aba14", size = 182191, upload-time = "2024-09-04T20:43:30.027Z" },
    { url = "https://files.pythonhosted.org/packages/08/fd/cc2fedbd887223f9f5d170c96e57cbf655df9831a6546c1727ae13fa977a/cffi-1.17.1-cp310-cp310-macosx_11_0_arm64.whl", hash = "sha256:8f2cdc858323644ab277e9bb925ad72ae0e67f69e804f4898c070998d50b1a67", size = 178592, upload-time = "2024-09-04T20:43:32.108Z" },
    { url = "https://files.pythonhosted.org/packages/de/cc/4635c320081c78d6ffc2cab0a76025b691a91204f4aa317d568ff9280a2d/cffi-1.17.1-cp310-cp310-manylinux_2_12_i686.manylinux2010_i686.manylinux_2_17_i686.manylinux2014_i686.whl", hash = "sha256:edae79245293e15384b51f88b00613ba9f7198016a5948b5dddf4917d4d26382", size = 426024, upload-time = "2024-09-04T20:43:34.186Z" },
    { url = "https://files.pythonhosted.org/packages/b6/7b/3b2b250f3aab91abe5f8a51ada1b717935fdaec53f790ad4100fe2ec64d1/cffi-1.17.1-cp310-cp310-manylinux_2_17_aarch64.manylinux2014_aarch64.whl", hash = "sha256:45398b671ac6d70e67da8e4224a065cec6a93541bb7aebe1b198a61b58c7b702", size = 448188, upload-time = "2024-09-04T20:43:36.286Z" },
    { url = "https://files.pythonhosted.org/packages/d3/48/1b9283ebbf0ec065148d8de05d647a986c5f22586b18120020452fff8f5d/cffi-1.17.1-cp310-cp310-manylinux_2_17_ppc64le.manylinux2014_ppc64le.whl", hash = "sha256:ad9413ccdeda48c5afdae7e4fa2192157e991ff761e7ab8fdd8926f40b160cc3", size = 455571, upload-time = "2024-09-04T20:43:38.586Z" },
    { url = "https://files.pythonhosted.org/packages/40/87/3b8452525437b40f39ca7ff70276679772ee7e8b394934ff60e63b7b090c/cffi-1.17.1-cp310-cp310-manylinux_2_17_s390x.manylinux2014_s390x.whl", hash = "sha256:5da5719280082ac6bd9aa7becb3938dc9f9cbd57fac7d2871717b1feb0902ab6", size = 436687, upload-time = "2024-09-04T20:43:40.084Z" },
    { url = "https://files.pythonhosted.org/packages/8d/fb/4da72871d177d63649ac449aec2e8a29efe0274035880c7af59101ca2232/cffi-1.17.1-cp310-cp310-manylinux_2_17_x86_64.manylinux2014_x86_64.whl", hash = "sha256:2bb1a08b8008b281856e5971307cc386a8e9c5b625ac297e853d36da6efe9c17", size = 446211, upload-time = "2024-09-04T20:43:41.526Z" },
    { url = "https://files.pythonhosted.org/packages/ab/a0/62f00bcb411332106c02b663b26f3545a9ef136f80d5df746c05878f8c4b/cffi-1.17.1-cp310-cp310-musllinux_1_1_aarch64.whl", hash = "sha256:045d61c734659cc045141be4bae381a41d89b741f795af1dd018bfb532fd0df8", size = 461325, upload-time = "2024-09-04T20:43:43.117Z" },
    { url = "https://files.pythonhosted.org/packages/36/83/76127035ed2e7e27b0787604d99da630ac3123bfb02d8e80c633f218a11d/cffi-1.17.1-cp310-cp310-musllinux_1_1_i686.whl", hash = "sha256:6883e737d7d9e4899a8a695e00ec36bd4e5e4f18fabe0aca0efe0a4b44cdb13e", size = 438784, upload-time = "2024-09-04T20:43:45.256Z" },
    { url = "https://files.pythonhosted.org/packages/21/81/a6cd025db2f08ac88b901b745c163d884641909641f9b826e8cb87645942/cffi-1.17.1-cp310-cp310-musllinux_1_1_x86_64.whl", hash = "sha256:6b8b4a92e1c65048ff98cfe1f735ef8f1ceb72e3d5f0c25fdb12087a23da22be", size = 461564, upload-time = "2024-09-04T20:43:46.779Z" },
    { url = "https://files.pythonhosted.org/packages/f8/fe/4d41c2f200c4a457933dbd98d3cf4e911870877bd94d9656cc0fcb390681/cffi-1.17.1-cp310-cp310-win32.whl", hash = "sha256:c9c3d058ebabb74db66e431095118094d06abf53284d9c81f27300d0e0d8bc7c", size = 171804, upload-time = "2024-09-04T20:43:48.186Z" },
    { url = "https://files.pythonhosted.org/packages/d1/b6/0b0f5ab93b0df4acc49cae758c81fe4e5ef26c3ae2e10cc69249dfd8b3ab/cffi-1.17.1-cp310-cp310-win_amd64.whl", hash = "sha256:0f048dcf80db46f0098ccac01132761580d28e28bc0f78ae0d58048063317e15", size = 181299, upload-time = "2024-09-04T20:43:49.812Z" },
    { url = "https://files.pythonhosted.org/packages/6b/f4/927e3a8899e52a27fa57a48607ff7dc91a9ebe97399b357b85a0c7892e00/cffi-1.17.1-cp311-cp311-macosx_10_9_x86_64.whl", hash = "sha256:a45e3c6913c5b87b3ff120dcdc03f6131fa0065027d0ed7ee6190736a74cd401", size = 182264, upload-time = "2024-09-04T20:43:51.124Z" },
    { url = "https://files.pythonhosted.org/packages/6c/f5/6c3a8efe5f503175aaddcbea6ad0d2c96dad6f5abb205750d1b3df44ef29/cffi-1.17.1-cp311-cp311-macosx_11_0_arm64.whl", hash = "sha256:30c5e0cb5ae493c04c8b42916e52ca38079f1b235c2f8ae5f4527b963c401caf", size = 178651, upload-time = "2024-09-04T20:43:52.872Z" },
    { url = "https://files.pythonhosted.org/packages/94/dd/a3f0118e688d1b1a57553da23b16bdade96d2f9bcda4d32e7d2838047ff7/cffi-1.17.1-cp311-cp311-manylinux_2_12_i686.manylinux2010_i686.manylinux_2_17_i686.manylinux2014_i686.whl", hash = "sha256:f75c7ab1f9e4aca5414ed4d8e5c0e303a34f4421f8a0d47a4d019ceff0ab6af4", size = 445259, upload-time = "2024-09-04T20:43:56.123Z" },
    { url = "https://files.pythonhosted.org/packages/2e/ea/70ce63780f096e16ce8588efe039d3c4f91deb1dc01e9c73a287939c79a6/cffi-1.17.1-cp311-cp311-manylinux_2_17_aarch64.manylinux2014_aarch64.whl", hash = "sha256:a1ed2dd2972641495a3ec98445e09766f077aee98a1c896dcb4ad0d303628e41", size = 469200, upload-time = "2024-09-04T20:43:57.891Z" },
    { url = "https://files.pythonhosted.org/packages/1c/a0/a4fa9f4f781bda074c3ddd57a572b060fa0df7655d2a4247bbe277200146/cffi-1.17.1-cp311-cp311-manylinux_2_17_ppc64le.manylinux2014_ppc64le.whl", hash = "sha256:46bf43160c1a35f7ec506d254e5c890f3c03648a4dbac12d624e4490a7046cd1", size = 477235, upload-time = "2024-09-04T20:44:00.18Z" },
    { url = "https://files.pythonhosted.org/packages/62/12/ce8710b5b8affbcdd5c6e367217c242524ad17a02fe5beec3ee339f69f85/cffi-1.17.1-cp311-cp311-manylinux_2_17_s390x.manylinux2014_s390x.whl", hash = "sha256:a24ed04c8ffd54b0729c07cee15a81d964e6fee0e3d4d342a27b020d22959dc6", size = 459721, upload-time = "2024-09-04T20:44:01.585Z" },
    { url = "https://files.pythonhosted.org/packages/ff/6b/d45873c5e0242196f042d555526f92aa9e0c32355a1be1ff8c27f077fd37/cffi-1.17.1-cp311-cp311-manylinux_2_17_x86_64.manylinux2014_x86_64.whl", hash = "sha256:610faea79c43e44c71e1ec53a554553fa22321b65fae24889706c0a84d4ad86d", size = 467242, upload-time = "2024-09-04T20:44:03.467Z" },
    { url = "https://files.pythonhosted.org/packages/1a/52/d9a0e523a572fbccf2955f5abe883cfa8bcc570d7faeee06336fbd50c9fc/cffi-1.17.1-cp311-cp311-musllinux_1_1_aarch64.whl", hash = "sha256:a9b15d491f3ad5d692e11f6b71f7857e7835eb677955c00cc0aefcd0669adaf6", size = 477999, upload-time = "2024-09-04T20:44:05.023Z" },
    { url = "https://files.pythonhosted.org/packages/44/74/f2a2460684a1a2d00ca799ad880d54652841a780c4c97b87754f660c7603/cffi-1.17.1-cp311-cp311-musllinux_1_1_i686.whl", hash = "sha256:de2ea4b5833625383e464549fec1bc395c1bdeeb5f25c4a3a82b5a8c756ec22f", size = 454242, upload-time = "2024-09-04T20:44:06.444Z" },
    { url = "https://files.pythonhosted.org/packages/f8/4a/34599cac7dfcd888ff54e801afe06a19c17787dfd94495ab0c8d35fe99fb/cffi-1.17.1-cp311-cp311-musllinux_1_1_x86_64.whl", hash = "sha256:fc48c783f9c87e60831201f2cce7f3b2e4846bf4d8728eabe54d60700b318a0b", size = 478604, upload-time = "2024-09-04T20:44:08.206Z" },
    { url = "https://files.pythonhosted.org/packages/34/33/e1b8a1ba29025adbdcda5fb3a36f94c03d771c1b7b12f726ff7fef2ebe36/cffi-1.17.1-cp311-cp311-win32.whl", hash = "sha256:85a950a4ac9c359340d5963966e3e0a94a676bd6245a4b55bc43949eee26a655", size = 171727, upload-time = "2024-09-04T20:44:09.481Z" },
    { url = "https://files.pythonhosted.org/packages/3d/97/50228be003bb2802627d28ec0627837ac0bf35c90cf769812056f235b2d1/cffi-1.17.1-cp311-cp311-win_amd64.whl", hash = "sha256:caaf0640ef5f5517f49bc275eca1406b0ffa6aa184892812030f04c2abf589a0", size = 181400, upload-time = "2024-09-04T20:44:10.873Z" },
    { url = "https://files.pythonhosted.org/packages/5a/84/e94227139ee5fb4d600a7a4927f322e1d4aea6fdc50bd3fca8493caba23f/cffi-1.17.1-cp312-cp312-macosx_10_9_x86_64.whl", hash = "sha256:805b4371bf7197c329fcb3ead37e710d1bca9da5d583f5073b799d5c5bd1eee4", size = 183178, upload-time = "2024-09-04T20:44:12.232Z" },
    { url = "https://files.pythonhosted.org/packages/da/ee/fb72c2b48656111c4ef27f0f91da355e130a923473bf5ee75c5643d00cca/cffi-1.17.1-cp312-cp312-macosx_11_0_arm64.whl", hash = "sha256:733e99bc2df47476e3848417c5a4540522f234dfd4ef3ab7fafdf555b082ec0c", size = 178840, upload-time = "2024-09-04T20:44:13.739Z" },
    { url = "https://files.pythonhosted.org/packages/cc/b6/db007700f67d151abadf508cbfd6a1884f57eab90b1bb985c4c8c02b0f28/cffi-1.17.1-cp312-cp312-manylinux_2_12_i686.manylinux2010_i686.manylinux_2_17_i686.manylinux2014_i686.whl", hash = "sha256:1257bdabf294dceb59f5e70c64a3e2f462c30c7ad68092d01bbbfb1c16b1ba36", size = 454803, upload-time = "2024-09-04T20:44:15.231Z" },
    { url = "https://files.pythonhosted.org/packages/1a/df/f8d151540d8c200eb1c6fba8cd0dfd40904f1b0682ea705c36e6c2e97ab3/cffi-1.17.1-cp312-cp312-manylinux_2_17_aarch64.manylinux2014_aarch64.whl", hash = "sha256:da95af8214998d77a98cc14e3a3bd00aa191526343078b530ceb0bd710fb48a5", size = 478850, upload-time = "2024-09-04T20:44:17.188Z" },
    { url = "https://files.pythonhosted.org/packages/28/c0/b31116332a547fd2677ae5b78a2ef662dfc8023d67f41b2a83f7c2aa78b1/cffi-1.17.1-cp312-cp312-manylinux_2_17_ppc64le.manylinux2014_ppc64le.whl", hash = "sha256:d63afe322132c194cf832bfec0dc69a99fb9bb6bbd550f161a49e9e855cc78ff", size = 485729, upload-time = "2024-09-04T20:44:18.688Z" },
    { url = "https://files.pythonhosted.org/packages/91/2b/9a1ddfa5c7f13cab007a2c9cc295b70fbbda7cb10a286aa6810338e60ea1/cffi-1.17.1-cp312-cp312-manylinux_2_17_s390x.manylinux2014_s390x.whl", hash = "sha256:f79fc4fc25f1c8698ff97788206bb3c2598949bfe0fef03d299eb1b5356ada99", size = 471256, upload-time = "2024-09-04T20:44:20.248Z" },
    { url = "https://files.pythonhosted.org/packages/b2/d5/da47df7004cb17e4955df6a43d14b3b4ae77737dff8bf7f8f333196717bf/cffi-1.17.1-cp312-cp312-manylinux_2_17_x86_64.manylinux2014_x86_64.whl", hash = "sha256:b62ce867176a75d03a665bad002af8e6d54644fad99a3c70905c543130e39d93", size = 479424, upload-time = "2024-09-04T20:44:21.673Z" },
    { url = "https://files.pythonhosted.org/packages/0b/ac/2a28bcf513e93a219c8a4e8e125534f4f6db03e3179ba1c45e949b76212c/cffi-1.17.1-cp312-cp312-musllinux_1_1_aarch64.whl", hash = "sha256:386c8bf53c502fff58903061338ce4f4950cbdcb23e2902d86c0f722b786bbe3", size = 484568, upload-time = "2024-09-04T20:44:23.245Z" },
    { url = "https://files.pythonhosted.org/packages/d4/38/ca8a4f639065f14ae0f1d9751e70447a261f1a30fa7547a828ae08142465/cffi-1.17.1-cp312-cp312-musllinux_1_1_x86_64.whl", hash = "sha256:4ceb10419a9adf4460ea14cfd6bc43d08701f0835e979bf821052f1805850fe8", size = 488736, upload-time = "2024-09-04T20:44:24.757Z" },
    { url = "https://files.pythonhosted.org/packages/86/c5/28b2d6f799ec0bdecf44dced2ec5ed43e0eb63097b0f58c293583b406582/cffi-1.17.1-cp312-cp312-win32.whl", hash = "sha256:a08d7e755f8ed21095a310a693525137cfe756ce62d066e53f502a83dc550f65", size = 172448, upload-time = "2024-09-04T20:44:26.208Z" },
    { url = "https://files.pythonhosted.org/packages/50/b9/db34c4755a7bd1cb2d1603ac3863f22bcecbd1ba29e5ee841a4bc510b294/cffi-1.17.1-cp312-cp312-win_amd64.whl", hash = "sha256:51392eae71afec0d0c8fb1a53b204dbb3bcabcb3c9b807eedf3e1e6ccf2de903", size = 181976, upload-time = "2024-09-04T20:44:27.578Z" },
    { url = "https://files.pythonhosted.org/packages/8d/f8/dd6c246b148639254dad4d6803eb6a54e8c85c6e11ec9df2cffa87571dbe/cffi-1.17.1-cp313-cp313-macosx_10_13_x86_64.whl", hash = "sha256:f3a2b4222ce6b60e2e8b337bb9596923045681d71e5a082783484d845390938e", size = 182989, upload-time = "2024-09-04T20:44:28.956Z" },
    { url = "https://files.pythonhosted.org/packages/8b/f1/672d303ddf17c24fc83afd712316fda78dc6fce1cd53011b839483e1ecc8/cffi-1.17.1-cp313-cp313-macosx_11_0_arm64.whl", hash = "sha256:0984a4925a435b1da406122d4d7968dd861c1385afe3b45ba82b750f229811e2", size = 178802, upload-time = "2024-09-04T20:44:30.289Z" },
    { url = "https://files.pythonhosted.org/packages/0e/2d/eab2e858a91fdff70533cab61dcff4a1f55ec60425832ddfdc9cd36bc8af/cffi-1.17.1-cp313-cp313-manylinux_2_12_i686.manylinux2010_i686.manylinux_2_17_i686.manylinux2014_i686.whl", hash = "sha256:d01b12eeeb4427d3110de311e1774046ad344f5b1a7403101878976ecd7a10f3", size = 454792, upload-time = "2024-09-04T20:44:32.01Z" },
    { url = "https://files.pythonhosted.org/packages/75/b2/fbaec7c4455c604e29388d55599b99ebcc250a60050610fadde58932b7ee/cffi-1.17.1-cp313-cp313-manylinux_2_17_aarch64.manylinux2014_aarch64.whl", hash = "sha256:706510fe141c86a69c8ddc029c7910003a17353970cff3b904ff0686a5927683", size = 478893, upload-time = "2024-09-04T20:44:33.606Z" },
    { url = "https://files.pythonhosted.org/packages/4f/b7/6e4a2162178bf1935c336d4da8a9352cccab4d3a5d7914065490f08c0690/cffi-1.17.1-cp313-cp313-manylinux_2_17_ppc64le.manylinux2014_ppc64le.whl", hash = "sha256:de55b766c7aa2e2a3092c51e0483d700341182f08e67c63630d5b6f200bb28e5", size = 485810, upload-time = "2024-09-04T20:44:35.191Z" },
    { url = "https://files.pythonhosted.org/packages/c7/8a/1d0e4a9c26e54746dc08c2c6c037889124d4f59dffd853a659fa545f1b40/cffi-1.17.1-cp313-cp313-manylinux_2_17_s390x.manylinux2014_s390x.whl", hash = "sha256:c59d6e989d07460165cc5ad3c61f9fd8f1b4796eacbd81cee78957842b834af4", size = 471200, upload-time = "2024-09-04T20:44:36.743Z" },
    { url = "https://files.pythonhosted.org/packages/26/9f/1aab65a6c0db35f43c4d1b4f580e8df53914310afc10ae0397d29d697af4/cffi-1.17.1-cp313-cp313-manylinux_2_17_x86_64.manylinux2014_x86_64.whl", hash = "sha256:dd398dbc6773384a17fe0d3e7eeb8d1a21c2200473ee6806bb5e6a8e62bb73dd", size = 479447, upload-time = "2024-09-04T20:44:38.492Z" },
    { url = "https://files.pythonhosted.org/packages/5f/e4/fb8b3dd8dc0e98edf1135ff067ae070bb32ef9d509d6cb0f538cd6f7483f/cffi-1.17.1-cp313-cp313-musllinux_1_1_aarch64.whl", hash = "sha256:3edc8d958eb099c634dace3c7e16560ae474aa3803a5df240542b305d14e14ed", size = 484358, upload-time = "2024-09-04T20:44:40.046Z" },
    { url = "https://files.pythonhosted.org/packages/f1/47/d7145bf2dc04684935d57d67dff9d6d795b2ba2796806bb109864be3a151/cffi-1.17.1-cp313-cp313-musllinux_1_1_x86_64.whl", hash = "sha256:72e72408cad3d5419375fc87d289076ee319835bdfa2caad331e377589aebba9", size = 488469, upload-time = "2024-09-04T20:44:41.616Z" },
    { url = "https://files.pythonhosted.org/packages/bf/ee/f94057fa6426481d663b88637a9a10e859e492c73d0384514a17d78ee205/cffi-1.17.1-cp313-cp313-win32.whl", hash = "sha256:e03eab0a8677fa80d646b5ddece1cbeaf556c313dcfac435ba11f107ba117b5d", size = 172475, upload-time = "2024-09-04T20:44:43.733Z" },
    { url = "https://files.pythonhosted.org/packages/7c/fc/6a8cb64e5f0324877d503c854da15d76c1e50eb722e320b15345c4d0c6de/cffi-1.17.1-cp313-cp313-win_amd64.whl", hash = "sha256:f6a16c31041f09ead72d69f583767292f750d24913dadacf5756b966aacb3f1a", size = 182009, upload-time = "2024-09-04T20:44:45.309Z" },
]

[[package]]
name = "click"
version = "8.1.8"
source = { registry = "https://pypi.org/simple" }
resolution-markers = [
    "python_full_version < '3.10'",
]
dependencies = [
    { name = "colorama", marker = "python_full_version < '3.10' and sys_platform == 'win32'" },
]
sdist = { url = "https://files.pythonhosted.org/packages/b9/2e/0090cbf739cee7d23781ad4b89a9894a41538e4fcf4c31dcdd705b78eb8b/click-8.1.8.tar.gz", hash = "sha256:ed53c9d8990d83c2a27deae68e4ee337473f6330c040a31d4225c9574d16096a", size = 226593, upload-time = "2024-12-21T18:38:44.339Z" }
wheels = [
    { url = "https://files.pythonhosted.org/packages/7e/d4/7ebdbd03970677812aac39c869717059dbb71a4cfc033ca6e5221787892c/click-8.1.8-py3-none-any.whl", hash = "sha256:63c132bbbed01578a06712a2d1f497bb62d9c1c0d329b7903a866228027263b2", size = 98188, upload-time = "2024-12-21T18:38:41.666Z" },
]

[[package]]
name = "click"
version = "8.2.1"
source = { registry = "https://pypi.org/simple" }
resolution-markers = [
    "python_full_version >= '3.10'",
]
dependencies = [
    { name = "colorama", marker = "python_full_version >= '3.10' and sys_platform == 'win32'" },
]
sdist = { url = "https://files.pythonhosted.org/packages/60/6c/8ca2efa64cf75a977a0d7fac081354553ebe483345c734fb6b6515d96bbc/click-8.2.1.tar.gz", hash = "sha256:27c491cc05d968d271d5a1db13e3b5a184636d9d930f148c50b038f0d0646202", size = 286342, upload-time = "2025-05-20T23:19:49.832Z" }
wheels = [
    { url = "https://files.pythonhosted.org/packages/85/32/10bb5764d90a8eee674e9dc6f4db6a0ab47c8c4d0d83c27f7c39ac415a4d/click-8.2.1-py3-none-any.whl", hash = "sha256:61a3265b914e850b85317d0b3109c7f8cd35a670f963866005d6ef1d5175a12b", size = 102215, upload-time = "2025-05-20T23:19:47.796Z" },
]

[[package]]
name = "colorama"
version = "0.4.6"
source = { registry = "https://pypi.org/simple" }
sdist = { url = "https://files.pythonhosted.org/packages/d8/53/6f443c9a4a8358a93a6792e2acffb9d9d5cb0a5cfd8802644b7b1c9a02e4/colorama-0.4.6.tar.gz", hash = "sha256:08695f5cb7ed6e0531a20572697297273c47b8cae5a63ffc6d6ed5c201be6e44", size = 27697, upload-time = "2022-10-25T02:36:22.414Z" }
wheels = [
    { url = "https://files.pythonhosted.org/packages/d1/d6/3965ed04c63042e047cb6a3e6ed1a63a35087b6a609aa3a15ed8ac56c221/colorama-0.4.6-py2.py3-none-any.whl", hash = "sha256:4f1d9991f5acc0ca119f9d443620b77f9d6b33703e51011c16baf57afb285fc6", size = 25335, upload-time = "2022-10-25T02:36:20.889Z" },
]

[[package]]
name = "connecpy"
version = "1.5.0"
source = { editable = "." }
dependencies = [
    { name = "brotli" },
    { name = "brotli-asgi" },
    { name = "httpx" },
    { name = "protobuf" },
    { name = "zstandard" },
    { name = "zstd-asgi" },
]

[package.dev-dependencies]
dev = [
    { name = "asgiref" },
<<<<<<< HEAD
    { name = "connecpy-example" },
=======
    { name = "flask" },
>>>>>>> d0f64f01
    { name = "grpcio" },
    { name = "grpcio-tools" },
    { name = "pip" },
    { name = "pyright", extra = ["nodejs"] },
    { name = "pytest" },
    { name = "pytest-asyncio" },
    { name = "ruff" },
    { name = "zstd-asgi" },
]

[package.metadata]
requires-dist = [
    { name = "brotli", specifier = ">=1.1.0" },
    { name = "brotli-asgi", specifier = ">=1.4.0" },
    { name = "httpx" },
    { name = "protobuf" },
    { name = "zstandard", specifier = ">=0.22.0" },
    { name = "zstd-asgi", specifier = ">=0.2" },
]

[package.metadata.requires-dev]
dev = [
    { name = "asgiref" },
<<<<<<< HEAD
    { name = "connecpy-example", editable = "example" },
=======
    { name = "flask" },
>>>>>>> d0f64f01
    { name = "grpcio" },
    { name = "grpcio-tools" },
    { name = "pip", specifier = ">=24.0" },
    { name = "pyright", extras = ["nodejs"] },
    { name = "pytest", specifier = ">=8.3.4" },
    { name = "pytest-asyncio", specifier = ">=0.25.2" },
    { name = "ruff", specifier = ">=0.9.4" },
    { name = "zstd-asgi", specifier = ">=0.2" },
]

[[package]]
name = "connecpy-example"
version = "0.1.0"
source = { editable = "example" }
dependencies = [
    { name = "connecpy" },
    { name = "grpcio" },
    { name = "protobuf" },
    { name = "starlette" },
]

[package.metadata]
requires-dist = [
    { name = "connecpy", editable = "." },
    { name = "grpcio" },
    { name = "protobuf" },
    { name = "starlette" },
]

[[package]]
name = "exceptiongroup"
version = "1.2.2"
source = { registry = "https://pypi.org/simple" }
sdist = { url = "https://files.pythonhosted.org/packages/09/35/2495c4ac46b980e4ca1f6ad6db102322ef3ad2410b79fdde159a4b0f3b92/exceptiongroup-1.2.2.tar.gz", hash = "sha256:47c2edf7c6738fafb49fd34290706d1a1a2f4d1c6df275526b62cbb4aa5393cc", size = 28883, upload-time = "2024-07-12T22:26:00.161Z" }
wheels = [
    { url = "https://files.pythonhosted.org/packages/02/cc/b7e31358aac6ed1ef2bb790a9746ac2c69bcb3c8588b41616914eb106eaf/exceptiongroup-1.2.2-py3-none-any.whl", hash = "sha256:3111b9d131c238bec2f8f516e123e14ba243563fb135d3fe885990585aa7795b", size = 16453, upload-time = "2024-07-12T22:25:58.476Z" },
]

[[package]]
name = "flask"
version = "3.1.1"
source = { registry = "https://pypi.org/simple" }
dependencies = [
    { name = "blinker" },
    { name = "click", version = "8.1.8", source = { registry = "https://pypi.org/simple" }, marker = "python_full_version < '3.10'" },
    { name = "click", version = "8.2.1", source = { registry = "https://pypi.org/simple" }, marker = "python_full_version >= '3.10'" },
    { name = "importlib-metadata", marker = "python_full_version < '3.10'" },
    { name = "itsdangerous" },
    { name = "jinja2" },
    { name = "markupsafe" },
    { name = "werkzeug" },
]
sdist = { url = "https://files.pythonhosted.org/packages/c0/de/e47735752347f4128bcf354e0da07ef311a78244eba9e3dc1d4a5ab21a98/flask-3.1.1.tar.gz", hash = "sha256:284c7b8f2f58cb737f0cf1c30fd7eaf0ccfcde196099d24ecede3fc2005aa59e", size = 753440, upload-time = "2025-05-13T15:01:17.447Z" }
wheels = [
    { url = "https://files.pythonhosted.org/packages/3d/68/9d4508e893976286d2ead7f8f571314af6c2037af34853a30fd769c02e9d/flask-3.1.1-py3-none-any.whl", hash = "sha256:07aae2bb5eaf77993ef57e357491839f5fd9f4dc281593a81a9e4d79a24f295c", size = 103305, upload-time = "2025-05-13T15:01:15.591Z" },
]

[[package]]
name = "grpcio"
version = "1.70.0"
source = { registry = "https://pypi.org/simple" }
sdist = { url = "https://files.pythonhosted.org/packages/69/e1/4b21b5017c33f3600dcc32b802bb48fe44a4d36d6c066f52650c7c2690fa/grpcio-1.70.0.tar.gz", hash = "sha256:8d1584a68d5922330025881e63a6c1b54cc8117291d382e4fa69339b6d914c56", size = 12788932, upload-time = "2025-01-23T18:00:17.288Z" }
wheels = [
    { url = "https://files.pythonhosted.org/packages/10/e9/f72408bac1f7b05b25e4df569b02d6b200c8e7857193aa9f1df7a3744add/grpcio-1.70.0-cp310-cp310-linux_armv7l.whl", hash = "sha256:95469d1977429f45fe7df441f586521361e235982a0b39e33841549143ae2851", size = 5229736, upload-time = "2025-01-23T17:52:55.697Z" },
    { url = "https://files.pythonhosted.org/packages/b3/17/e65139ea76dac7bcd8a3f17cbd37e3d1a070c44db3098d0be5e14c5bd6a1/grpcio-1.70.0-cp310-cp310-macosx_12_0_universal2.whl", hash = "sha256:ed9718f17fbdb472e33b869c77a16d0b55e166b100ec57b016dc7de9c8d236bf", size = 11432751, upload-time = "2025-01-23T17:52:58.338Z" },
    { url = "https://files.pythonhosted.org/packages/a0/12/42de6082b4ab14a59d30b2fc7786882fdaa75813a4a4f3d4a8c4acd6ed59/grpcio-1.70.0-cp310-cp310-manylinux_2_17_aarch64.whl", hash = "sha256:374d014f29f9dfdb40510b041792e0e2828a1389281eb590df066e1cc2b404e5", size = 5711439, upload-time = "2025-01-23T17:53:21.438Z" },
    { url = "https://files.pythonhosted.org/packages/34/f8/b5a19524d273cbd119274a387bb72d6fbb74578e13927a473bc34369f079/grpcio-1.70.0-cp310-cp310-manylinux_2_17_i686.manylinux2014_i686.whl", hash = "sha256:f2af68a6f5c8f78d56c145161544ad0febbd7479524a59c16b3e25053f39c87f", size = 6330777, upload-time = "2025-01-23T17:53:23.655Z" },
    { url = "https://files.pythonhosted.org/packages/1a/67/3d6c0ad786238aac7fa93b79246fc452978fbfe9e5f86f70da8e8a2797d0/grpcio-1.70.0-cp310-cp310-manylinux_2_17_x86_64.manylinux2014_x86_64.whl", hash = "sha256:ce7df14b2dcd1102a2ec32f621cc9fab6695effef516efbc6b063ad749867295", size = 5944639, upload-time = "2025-01-23T17:53:26.699Z" },
    { url = "https://files.pythonhosted.org/packages/76/0d/d9f7cbc41c2743cf18236a29b6a582f41bd65572a7144d92b80bc1e68479/grpcio-1.70.0-cp310-cp310-musllinux_1_1_i686.whl", hash = "sha256:c78b339869f4dbf89881e0b6fbf376313e4f845a42840a7bdf42ee6caed4b11f", size = 6643543, upload-time = "2025-01-23T17:53:30.758Z" },
    { url = "https://files.pythonhosted.org/packages/fc/24/bdd7e606b3400c14330e33a4698fa3a49e38a28c9e0a831441adbd3380d2/grpcio-1.70.0-cp310-cp310-musllinux_1_1_x86_64.whl", hash = "sha256:58ad9ba575b39edef71f4798fdb5c7b6d02ad36d47949cd381d4392a5c9cbcd3", size = 6199897, upload-time = "2025-01-23T17:53:34.656Z" },
    { url = "https://files.pythonhosted.org/packages/d1/33/8132eb370087960c82d01b89faeb28f3e58f5619ffe19889f57c58a19c18/grpcio-1.70.0-cp310-cp310-win32.whl", hash = "sha256:2b0d02e4b25a5c1f9b6c7745d4fa06efc9fd6a611af0fb38d3ba956786b95199", size = 3617513, upload-time = "2025-01-23T17:53:37.323Z" },
    { url = "https://files.pythonhosted.org/packages/99/bc/0fce5cfc0ca969df66f5dca6cf8d2258abb88146bf9ab89d8cf48e970137/grpcio-1.70.0-cp310-cp310-win_amd64.whl", hash = "sha256:0de706c0a5bb9d841e353f6343a9defc9fc35ec61d6eb6111802f3aa9fef29e1", size = 4303342, upload-time = "2025-01-23T17:53:41.719Z" },
    { url = "https://files.pythonhosted.org/packages/65/c4/1f67d23d6bcadd2fd61fb460e5969c52b3390b4a4e254b5e04a6d1009e5e/grpcio-1.70.0-cp311-cp311-linux_armv7l.whl", hash = "sha256:17325b0be0c068f35770f944124e8839ea3185d6d54862800fc28cc2ffad205a", size = 5229017, upload-time = "2025-01-23T17:53:44.732Z" },
    { url = "https://files.pythonhosted.org/packages/e4/bd/cc36811c582d663a740fb45edf9f99ddbd99a10b6ba38267dc925e1e193a/grpcio-1.70.0-cp311-cp311-macosx_10_14_universal2.whl", hash = "sha256:dbe41ad140df911e796d4463168e33ef80a24f5d21ef4d1e310553fcd2c4a386", size = 11472027, upload-time = "2025-01-23T17:53:50.417Z" },
    { url = "https://files.pythonhosted.org/packages/7e/32/8538bb2ace5cd72da7126d1c9804bf80b4fe3be70e53e2d55675c24961a8/grpcio-1.70.0-cp311-cp311-manylinux_2_17_aarch64.whl", hash = "sha256:5ea67c72101d687d44d9c56068328da39c9ccba634cabb336075fae2eab0d04b", size = 5707785, upload-time = "2025-01-23T17:53:54.511Z" },
    { url = "https://files.pythonhosted.org/packages/ce/5c/a45f85f2a0dfe4a6429dee98717e0e8bd7bd3f604315493c39d9679ca065/grpcio-1.70.0-cp311-cp311-manylinux_2_17_i686.manylinux2014_i686.whl", hash = "sha256:cb5277db254ab7586769e490b7b22f4ddab3876c490da0a1a9d7c695ccf0bf77", size = 6331599, upload-time = "2025-01-23T17:53:58.156Z" },
    { url = "https://files.pythonhosted.org/packages/9f/e5/5316b239380b8b2ad30373eb5bb25d9fd36c0375e94a98a0a60ea357d254/grpcio-1.70.0-cp311-cp311-manylinux_2_17_x86_64.manylinux2014_x86_64.whl", hash = "sha256:e7831a0fc1beeeb7759f737f5acd9fdcda520e955049512d68fda03d91186eea", size = 5940834, upload-time = "2025-01-23T17:54:00.404Z" },
    { url = "https://files.pythonhosted.org/packages/05/33/dbf035bc6d167068b4a9f2929dfe0b03fb763f0f861ecb3bb1709a14cb65/grpcio-1.70.0-cp311-cp311-musllinux_1_1_i686.whl", hash = "sha256:27cc75e22c5dba1fbaf5a66c778e36ca9b8ce850bf58a9db887754593080d839", size = 6641191, upload-time = "2025-01-23T17:54:02.916Z" },
    { url = "https://files.pythonhosted.org/packages/4c/c4/684d877517e5bfd6232d79107e5a1151b835e9f99051faef51fed3359ec4/grpcio-1.70.0-cp311-cp311-musllinux_1_1_x86_64.whl", hash = "sha256:d63764963412e22f0491d0d32833d71087288f4e24cbcddbae82476bfa1d81fd", size = 6198744, upload-time = "2025-01-23T17:54:06.842Z" },
    { url = "https://files.pythonhosted.org/packages/e9/43/92fe5eeaf340650a7020cfb037402c7b9209e7a0f3011ea1626402219034/grpcio-1.70.0-cp311-cp311-win32.whl", hash = "sha256:bb491125103c800ec209d84c9b51f1c60ea456038e4734688004f377cfacc113", size = 3617111, upload-time = "2025-01-23T17:54:10.329Z" },
    { url = "https://files.pythonhosted.org/packages/55/15/b6cf2c9515c028aff9da6984761a3ab484a472b0dc6435fcd07ced42127d/grpcio-1.70.0-cp311-cp311-win_amd64.whl", hash = "sha256:d24035d49e026353eb042bf7b058fb831db3e06d52bee75c5f2f3ab453e71aca", size = 4304604, upload-time = "2025-01-23T17:54:12.844Z" },
    { url = "https://files.pythonhosted.org/packages/4c/a4/ddbda79dd176211b518f0f3795af78b38727a31ad32bc149d6a7b910a731/grpcio-1.70.0-cp312-cp312-linux_armv7l.whl", hash = "sha256:ef4c14508299b1406c32bdbb9fb7b47612ab979b04cf2b27686ea31882387cff", size = 5198135, upload-time = "2025-01-23T17:54:16.026Z" },
    { url = "https://files.pythonhosted.org/packages/30/5c/60eb8a063ea4cb8d7670af8fac3f2033230fc4b75f62669d67c66ac4e4b0/grpcio-1.70.0-cp312-cp312-macosx_10_14_universal2.whl", hash = "sha256:aa47688a65643afd8b166928a1da6247d3f46a2784d301e48ca1cc394d2ffb40", size = 11447529, upload-time = "2025-01-23T17:54:18.568Z" },
    { url = "https://files.pythonhosted.org/packages/fb/b9/1bf8ab66729f13b44e8f42c9de56417d3ee6ab2929591cfee78dce749b57/grpcio-1.70.0-cp312-cp312-manylinux_2_17_aarch64.whl", hash = "sha256:880bfb43b1bb8905701b926274eafce5c70a105bc6b99e25f62e98ad59cb278e", size = 5664484, upload-time = "2025-01-23T17:54:22.169Z" },
    { url = "https://files.pythonhosted.org/packages/d1/06/2f377d6906289bee066d96e9bdb91e5e96d605d173df9bb9856095cccb57/grpcio-1.70.0-cp312-cp312-manylinux_2_17_i686.manylinux2014_i686.whl", hash = "sha256:9e654c4b17d07eab259d392e12b149c3a134ec52b11ecdc6a515b39aceeec898", size = 6303739, upload-time = "2025-01-23T17:54:25.612Z" },
    { url = "https://files.pythonhosted.org/packages/ae/50/64c94cfc4db8d9ed07da71427a936b5a2bd2b27c66269b42fbda82c7c7a4/grpcio-1.70.0-cp312-cp312-manylinux_2_17_x86_64.manylinux2014_x86_64.whl", hash = "sha256:2394e3381071045a706ee2eeb6e08962dd87e8999b90ac15c55f56fa5a8c9597", size = 5910417, upload-time = "2025-01-23T17:54:28.336Z" },
    { url = "https://files.pythonhosted.org/packages/53/89/8795dfc3db4389c15554eb1765e14cba8b4c88cc80ff828d02f5572965af/grpcio-1.70.0-cp312-cp312-musllinux_1_1_i686.whl", hash = "sha256:b3c76701428d2df01964bc6479422f20e62fcbc0a37d82ebd58050b86926ef8c", size = 6626797, upload-time = "2025-01-23T17:54:31.372Z" },
    { url = "https://files.pythonhosted.org/packages/9c/b2/6a97ac91042a2c59d18244c479ee3894e7fb6f8c3a90619bb5a7757fa30c/grpcio-1.70.0-cp312-cp312-musllinux_1_1_x86_64.whl", hash = "sha256:ac073fe1c4cd856ebcf49e9ed6240f4f84d7a4e6ee95baa5d66ea05d3dd0df7f", size = 6190055, upload-time = "2025-01-23T17:54:34.254Z" },
    { url = "https://files.pythonhosted.org/packages/86/2b/28db55c8c4d156053a8c6f4683e559cd0a6636f55a860f87afba1ac49a51/grpcio-1.70.0-cp312-cp312-win32.whl", hash = "sha256:cd24d2d9d380fbbee7a5ac86afe9787813f285e684b0271599f95a51bce33528", size = 3600214, upload-time = "2025-01-23T17:54:36.631Z" },
    { url = "https://files.pythonhosted.org/packages/17/c3/a7a225645a965029ed432e5b5e9ed959a574e62100afab553eef58be0e37/grpcio-1.70.0-cp312-cp312-win_amd64.whl", hash = "sha256:0495c86a55a04a874c7627fd33e5beaee771917d92c0e6d9d797628ac40e7655", size = 4292538, upload-time = "2025-01-23T17:54:38.845Z" },
    { url = "https://files.pythonhosted.org/packages/68/38/66d0f32f88feaf7d83f8559cd87d899c970f91b1b8a8819b58226de0a496/grpcio-1.70.0-cp313-cp313-linux_armv7l.whl", hash = "sha256:aa573896aeb7d7ce10b1fa425ba263e8dddd83d71530d1322fd3a16f31257b4a", size = 5199218, upload-time = "2025-01-23T17:54:40.964Z" },
    { url = "https://files.pythonhosted.org/packages/c1/96/947df763a0b18efb5cc6c2ae348e56d97ca520dc5300c01617b234410173/grpcio-1.70.0-cp313-cp313-macosx_10_14_universal2.whl", hash = "sha256:d405b005018fd516c9ac529f4b4122342f60ec1cee181788249372524e6db429", size = 11445983, upload-time = "2025-01-23T17:54:43.527Z" },
    { url = "https://files.pythonhosted.org/packages/fd/5b/f3d4b063e51b2454bedb828e41f3485800889a3609c49e60f2296cc8b8e5/grpcio-1.70.0-cp313-cp313-manylinux_2_17_aarch64.whl", hash = "sha256:f32090238b720eb585248654db8e3afc87b48d26ac423c8dde8334a232ff53c9", size = 5663954, upload-time = "2025-01-23T17:54:47.532Z" },
    { url = "https://files.pythonhosted.org/packages/bd/0b/dab54365fcedf63e9f358c1431885478e77d6f190d65668936b12dd38057/grpcio-1.70.0-cp313-cp313-manylinux_2_17_i686.manylinux2014_i686.whl", hash = "sha256:dfa089a734f24ee5f6880c83d043e4f46bf812fcea5181dcb3a572db1e79e01c", size = 6304323, upload-time = "2025-01-23T17:54:50.036Z" },
    { url = "https://files.pythonhosted.org/packages/76/a8/8f965a7171ddd336ce32946e22954aa1bbc6f23f095e15dadaa70604ba20/grpcio-1.70.0-cp313-cp313-manylinux_2_17_x86_64.manylinux2014_x86_64.whl", hash = "sha256:f19375f0300b96c0117aca118d400e76fede6db6e91f3c34b7b035822e06c35f", size = 5910939, upload-time = "2025-01-23T17:54:52.455Z" },
    { url = "https://files.pythonhosted.org/packages/1b/05/0bbf68be8b17d1ed6f178435a3c0c12e665a1e6054470a64ce3cb7896596/grpcio-1.70.0-cp313-cp313-musllinux_1_1_i686.whl", hash = "sha256:7c73c42102e4a5ec76608d9b60227d917cea46dff4d11d372f64cbeb56d259d0", size = 6631405, upload-time = "2025-01-23T17:54:55.808Z" },
    { url = "https://files.pythonhosted.org/packages/79/6a/5df64b6df405a1ed1482cb6c10044b06ec47fd28e87c2232dbcf435ecb33/grpcio-1.70.0-cp313-cp313-musllinux_1_1_x86_64.whl", hash = "sha256:0a5c78d5198a1f0aa60006cd6eb1c912b4a1520b6a3968e677dbcba215fabb40", size = 6190982, upload-time = "2025-01-23T17:54:58.405Z" },
    { url = "https://files.pythonhosted.org/packages/42/aa/aeaac87737e6d25d1048c53b8ec408c056d3ed0c922e7c5efad65384250c/grpcio-1.70.0-cp313-cp313-win32.whl", hash = "sha256:fe9dbd916df3b60e865258a8c72ac98f3ac9e2a9542dcb72b7a34d236242a5ce", size = 3598359, upload-time = "2025-01-23T17:55:00.671Z" },
    { url = "https://files.pythonhosted.org/packages/1f/79/8edd2442d2de1431b4a3de84ef91c37002f12de0f9b577fb07b452989dbc/grpcio-1.70.0-cp313-cp313-win_amd64.whl", hash = "sha256:4119fed8abb7ff6c32e3d2255301e59c316c22d31ab812b3fbcbaf3d0d87cc68", size = 4293938, upload-time = "2025-01-23T17:55:02.821Z" },
]

[[package]]
name = "grpcio-tools"
version = "1.70.0"
source = { registry = "https://pypi.org/simple" }
dependencies = [
    { name = "grpcio" },
    { name = "protobuf" },
    { name = "setuptools" },
]
sdist = { url = "https://files.pythonhosted.org/packages/c1/fe/3adf1035c1f9e9243516530beae67e197f2acc17562ec75f03a0ba77fc55/grpcio_tools-1.70.0.tar.gz", hash = "sha256:e578fee7c1c213c8e471750d92631d00f178a15479fb2cb3b939a07fc125ccd3", size = 5323149, upload-time = "2025-01-23T18:00:38.271Z" }
wheels = [
    { url = "https://files.pythonhosted.org/packages/69/4f/97343e9af496fde5fd141874cb075ad8f338a99b1bfc1aef1f1041887e31/grpcio_tools-1.70.0-cp310-cp310-linux_armv7l.whl", hash = "sha256:4d456521290e25b1091975af71604facc5c7db162abdca67e12a0207b8bbacbe", size = 2380731, upload-time = "2025-01-23T17:57:39.201Z" },
    { url = "https://files.pythonhosted.org/packages/54/48/a43b5546eeacf3171d6789aae4d0ab1f2d4203e44eb07ffc60373ac90c26/grpcio_tools-1.70.0-cp310-cp310-macosx_12_0_universal2.whl", hash = "sha256:d50080bca84f53f3a05452e06e6251cbb4887f5a1d1321d1989e26d6e0dc398d", size = 5935297, upload-time = "2025-01-23T17:57:41.94Z" },
    { url = "https://files.pythonhosted.org/packages/a8/63/6f1d3c4fe4342b82cf14fd4c04d762d3ece41e5c60ca53a7532f867c7fa8/grpcio_tools-1.70.0-cp310-cp310-manylinux_2_17_aarch64.whl", hash = "sha256:02e3bf55fb569fe21b54a32925979156e320f9249bb247094c4cbaa60c23a80d", size = 2336438, upload-time = "2025-01-23T17:57:44.933Z" },
    { url = "https://files.pythonhosted.org/packages/d9/01/e1dff616f1d088b6024767c914d13fed5800e5cc02c6904396fd01cb41ad/grpcio_tools-1.70.0-cp310-cp310-manylinux_2_17_i686.manylinux2014_i686.whl", hash = "sha256:88a3ec6fa2381f616d567f996503e12ca353777941b61030fd9733fd5772860e", size = 2729489, upload-time = "2025-01-23T17:57:46.754Z" },
    { url = "https://files.pythonhosted.org/packages/3d/60/a7c493d5cb4962e88e04c4045282ab1c60cbe480fd8105e0472950d43c97/grpcio_tools-1.70.0-cp310-cp310-manylinux_2_17_x86_64.manylinux2014_x86_64.whl", hash = "sha256:6034a0579fab2aed8685fa1a558de084668b1e9b01a82a4ca7458b9bedf4654c", size = 2463411, upload-time = "2025-01-23T17:57:48.52Z" },
    { url = "https://files.pythonhosted.org/packages/b7/1a/90c63bd2cc681936e3d8ff27f3b70a6ed7bf9f2fd40b51c18c81b0e167a3/grpcio_tools-1.70.0-cp310-cp310-musllinux_1_1_i686.whl", hash = "sha256:701bbb1ff406a21a771f5b1df6be516c0a59236774b6836eaad7696b1d128ea8", size = 3341102, upload-time = "2025-01-23T17:57:50.557Z" },
    { url = "https://files.pythonhosted.org/packages/9c/01/e70919607bbb77c087c7fd6a8dc8c21a3f575d0cf71ae19e7ca709a10abc/grpcio_tools-1.70.0-cp310-cp310-musllinux_1_1_x86_64.whl", hash = "sha256:6eeb86864e1432fc1ab61e03395a2a4c04e9dd9c89db07e6fe68c7c2ac8ec24f", size = 2944181, upload-time = "2025-01-23T17:57:52.556Z" },
    { url = "https://files.pythonhosted.org/packages/17/27/34d3903480e0cffb64a6002a0766784047cac0ba65bd9f2824a0c6c86111/grpcio_tools-1.70.0-cp310-cp310-win32.whl", hash = "sha256:d53c8c45e843b5836781ad6b82a607c72c2f9a3f556e23d703a0e099222421fa", size = 947441, upload-time = "2025-01-23T17:57:54.453Z" },
    { url = "https://files.pythonhosted.org/packages/48/8a/b3b2fd2c8710837185b98abf06e3e775d101a09d2c2192f8f77b91c392b5/grpcio_tools-1.70.0-cp310-cp310-win_amd64.whl", hash = "sha256:22024caee36ab65c2489594d718921dcbb5bd18d61c5417a9ede94fd8dc8a589", size = 1119450, upload-time = "2025-01-23T17:57:56.299Z" },
    { url = "https://files.pythonhosted.org/packages/ab/2b/446a63000acab303bbc1b84fa7dbfa4857d96e95ab53e85083ba16c60d4a/grpcio_tools-1.70.0-cp311-cp311-linux_armv7l.whl", hash = "sha256:5f5aba12d98d25c7ab2dd983939e2c21556a7d15f903b286f24d88d2c6e30c0a", size = 2380860, upload-time = "2025-01-23T17:57:58.186Z" },
    { url = "https://files.pythonhosted.org/packages/0c/d2/48e82de83bf34f9a5207ea808a1c6e074bf657720664eb6c9f0bab38dbf2/grpcio_tools-1.70.0-cp311-cp311-macosx_10_14_universal2.whl", hash = "sha256:d47a6c6cfc526b290b7b53a37dd7e6932983f7a168b56aab760b4b597c47f30f", size = 5957716, upload-time = "2025-01-23T17:58:00.769Z" },
    { url = "https://files.pythonhosted.org/packages/fa/f7/a735faa8fc96778aa54e321ac6820bab03ee4eea305cc1209b095dfdffee/grpcio_tools-1.70.0-cp311-cp311-manylinux_2_17_aarch64.whl", hash = "sha256:b5a9beadd1e24772ffa2c70f07d72f73330d356b78b246e424f4f2ed6c6713f3", size = 2336501, upload-time = "2025-01-23T17:58:02.675Z" },
    { url = "https://files.pythonhosted.org/packages/47/ed/4bed599c061b65149b32569347a857098819d75c2419c4202f9de1e06250/grpcio_tools-1.70.0-cp311-cp311-manylinux_2_17_i686.manylinux2014_i686.whl", hash = "sha256:bb8135eef160a62505f074bf7a3d62f3b13911c3c14037c5392bf877114213b5", size = 2729638, upload-time = "2025-01-23T17:58:04.73Z" },
    { url = "https://files.pythonhosted.org/packages/4f/43/d8850889a2041cf94e882712df0e323cd6bbf24f8f4c50e2f0d80c68da7d/grpcio_tools-1.70.0-cp311-cp311-manylinux_2_17_x86_64.manylinux2014_x86_64.whl", hash = "sha256:f7ac9b3e13ace8467a586c53580ee22f9732c355583f3c344ef8c6c0666219cc", size = 2463251, upload-time = "2025-01-23T17:58:06.879Z" },
    { url = "https://files.pythonhosted.org/packages/a8/2e/2407641c70ca0afe03a04c3c29f0b51e1582759e3d5c995217b4ed0ce2bd/grpcio_tools-1.70.0-cp311-cp311-musllinux_1_1_i686.whl", hash = "sha256:63f367363a4a1489a0046b19f9d561216ea0d206c40a6f1bf07a58ccfb7be480", size = 3340968, upload-time = "2025-01-23T17:58:08.825Z" },
    { url = "https://files.pythonhosted.org/packages/de/bb/591799e6b0445028d74552964e47d7b0b23ff5ce9c377688b318de331f12/grpcio_tools-1.70.0-cp311-cp311-musllinux_1_1_x86_64.whl", hash = "sha256:54ceffef59a059d2c7304554a8bbb20eedb05a3f937159ab1c332c1b28e12c9f", size = 2944466, upload-time = "2025-01-23T17:58:10.984Z" },
    { url = "https://files.pythonhosted.org/packages/3f/90/b73293fff616574cbdf70437efb3b2ee6af3705c6b2cc19dd02dfb01708f/grpcio_tools-1.70.0-cp311-cp311-win32.whl", hash = "sha256:7a90a66a46821140a2a2b0be787dfabe42e22e9a5ba9cc70726b3e5c71a3b785", size = 947335, upload-time = "2025-01-23T17:58:13.028Z" },
    { url = "https://files.pythonhosted.org/packages/88/cc/12ad066dc722285ee3f7d398d4272dc43857de6b7e6fa509a385ca4a857f/grpcio_tools-1.70.0-cp311-cp311-win_amd64.whl", hash = "sha256:4ebf09733545a69c166b02caa14c34451e38855544820dab7fdde5c28e2dbffe", size = 1119053, upload-time = "2025-01-23T17:58:14.879Z" },
    { url = "https://files.pythonhosted.org/packages/58/8d/21f3f0c6e8ddc7ffd82873a6ff767a568a3384043adc034c49fd72020884/grpcio_tools-1.70.0-cp312-cp312-linux_armv7l.whl", hash = "sha256:ec5d6932c3173d7618267b3b3fd77b9243949c5ec04302b7338386d4f8544e0b", size = 2380552, upload-time = "2025-01-23T17:58:18.148Z" },
    { url = "https://files.pythonhosted.org/packages/e1/10/def56ecb8e139a96aae9d408d891f32f24a066c57179ce5f78e7edf70a35/grpcio_tools-1.70.0-cp312-cp312-macosx_10_14_universal2.whl", hash = "sha256:f22852da12f53b02a3bdb29d0c32fcabab9c7c8f901389acffec8461083f110d", size = 5956826, upload-time = "2025-01-23T17:58:29.754Z" },
    { url = "https://files.pythonhosted.org/packages/63/5e/f10375b90b7dc14d1b5095797d4f79b34e584fbc9bda06e093ad316a96dd/grpcio_tools-1.70.0-cp312-cp312-manylinux_2_17_aarch64.whl", hash = "sha256:7d45067e6efd20881e98a0e1d7edd7f207b1625ad7113321becbfe0a6ebee46c", size = 2335835, upload-time = "2025-01-23T17:58:31.711Z" },
    { url = "https://files.pythonhosted.org/packages/ec/33/d770fbdf824edfc0f9297be046d4d48fbc81b2dbf802827ade65110f0a47/grpcio_tools-1.70.0-cp312-cp312-manylinux_2_17_i686.manylinux2014_i686.whl", hash = "sha256:3020c97f03b30eee3c26aa2a55fbe003f1729c6f879a378507c2c78524db7c12", size = 2729501, upload-time = "2025-01-23T17:58:34.777Z" },
    { url = "https://files.pythonhosted.org/packages/e2/fb/8442f386fa71056abe7ebbc153eaac8cbe32875ed659a641ca526ab9f341/grpcio_tools-1.70.0-cp312-cp312-manylinux_2_17_x86_64.manylinux2014_x86_64.whl", hash = "sha256:d7fd472fce3b33bdf7fbc24d40da7ab10d7a088bcaf59c37433c2c57330fbcb6", size = 2462824, upload-time = "2025-01-23T17:58:36.836Z" },
    { url = "https://files.pythonhosted.org/packages/46/4e/1703d2586663078613baed553de052e029b3d7fe311e90d3f023c85e612a/grpcio_tools-1.70.0-cp312-cp312-musllinux_1_1_i686.whl", hash = "sha256:3875543d74ce1a698a11f498f83795216ce929cb29afa5fac15672c7ba1d6dd2", size = 3340759, upload-time = "2025-01-23T17:58:40.285Z" },
    { url = "https://files.pythonhosted.org/packages/59/d9/f61e427b0e1d7305396dacea65d1e0612eb2bc66b02328ef6bde117624fb/grpcio_tools-1.70.0-cp312-cp312-musllinux_1_1_x86_64.whl", hash = "sha256:a130c24d617a3a57369da784080dfa8848444d41b7ae1250abc06e72e706a8d9", size = 2944463, upload-time = "2025-01-23T17:58:43.618Z" },
    { url = "https://files.pythonhosted.org/packages/8d/8f/8f6f511ad90e12d7c2f396ad9efe46019c0a77a5f5f69e46998c834405e4/grpcio_tools-1.70.0-cp312-cp312-win32.whl", hash = "sha256:8eae17c920d14e2e451dbb18f5d8148f884e10228061941b33faa8fceee86e73", size = 946776, upload-time = "2025-01-23T17:58:45.424Z" },
    { url = "https://files.pythonhosted.org/packages/83/0f/aff5d01ce9ae94ed02b79e033b0c469e560221340c09120270109de4986a/grpcio_tools-1.70.0-cp312-cp312-win_amd64.whl", hash = "sha256:99caa530242a0a832d8b6a6ab94b190c9b449d3e237f953911b4d56207569436", size = 1118594, upload-time = "2025-01-23T17:58:47.274Z" },
    { url = "https://files.pythonhosted.org/packages/49/2a/bf442acb748b2a53281e5e7cc3fa36c25ae99436cd2f2cfe684096d4c39f/grpcio_tools-1.70.0-cp313-cp313-linux_armv7l.whl", hash = "sha256:f024688d04e7a9429489ed695b85628075c3c6d655198ba3c6ccbd1d8b7c333b", size = 2380142, upload-time = "2025-01-23T17:58:50.214Z" },
    { url = "https://files.pythonhosted.org/packages/dc/a2/984dabaf1cdc41e267acdd37232026ede28f55bc6f9e932907bcbbb46773/grpcio_tools-1.70.0-cp313-cp313-macosx_10_14_universal2.whl", hash = "sha256:1fa9a81621d7178498dedcf94eb8f276a7594327faf3dd5fd1935ce2819a2bdb", size = 5955907, upload-time = "2025-01-23T17:58:52.499Z" },
    { url = "https://files.pythonhosted.org/packages/cd/78/ebefc32418be93828b46eca5952ef1cb0400b33883bc20c22b1fc2a51f61/grpcio_tools-1.70.0-cp313-cp313-manylinux_2_17_aarch64.whl", hash = "sha256:c6da2585c0950cdb650df1ff6d85b3fe31e22f8370b9ee11f8fe641d5b4bf096", size = 2335428, upload-time = "2025-01-23T17:58:54.781Z" },
    { url = "https://files.pythonhosted.org/packages/a0/f8/5d4b58dc846bf28b8b9abf07f5d091eb078fc4f01184adb3b374cf5119a4/grpcio_tools-1.70.0-cp313-cp313-manylinux_2_17_i686.manylinux2014_i686.whl", hash = "sha256:70234b592af17050ec30cf35894790cef52aeae87639efe6db854a7fa783cc8c", size = 2728481, upload-time = "2025-01-23T17:58:56.783Z" },
    { url = "https://files.pythonhosted.org/packages/b0/28/46833d415b2c2e3e0f36763c528da48785c94580240684e56410abd08aa0/grpcio_tools-1.70.0-cp313-cp313-manylinux_2_17_x86_64.manylinux2014_x86_64.whl", hash = "sha256:9c021b040d0a9f5bb96a725c4d2b95008aad127d6bed124a7bbe854973014f5b", size = 2462401, upload-time = "2025-01-23T17:58:59.281Z" },
    { url = "https://files.pythonhosted.org/packages/fa/8a/c771a09aea58275106e08e7dd37470c6e8555dfcea9a7b44d1c5adc80370/grpcio_tools-1.70.0-cp313-cp313-musllinux_1_1_i686.whl", hash = "sha256:114a42e566e5b16a47e98f7910a6c0074b37e2d1faacaae13222e463d0d0d43c", size = 3340068, upload-time = "2025-01-23T17:59:01.859Z" },
    { url = "https://files.pythonhosted.org/packages/3a/be/e3dfa73435c633859c4a045c299105e99a6c6a41cda524148bf9c8d4dc99/grpcio_tools-1.70.0-cp313-cp313-musllinux_1_1_x86_64.whl", hash = "sha256:4cae365d7e3ba297256216a9a256458b286f75c64603f017972b3ad1ee374437", size = 2944317, upload-time = "2025-01-23T17:59:05.594Z" },
    { url = "https://files.pythonhosted.org/packages/b6/bd/e30fb2b0ce2c0c48caf994b1ebedb56fc7103e26062dd31a41ad1e528eb7/grpcio_tools-1.70.0-cp313-cp313-win32.whl", hash = "sha256:ae139a8d3ddd8353f62af3af018e99ebcd2f4a237bd319cb4b6f58dd608aaa54", size = 946136, upload-time = "2025-01-23T17:59:08.005Z" },
    { url = "https://files.pythonhosted.org/packages/0f/8a/92aba852bbe2ddf3e44c354b4162b3cf350b810523ffb2d0e5937bd3f249/grpcio_tools-1.70.0-cp313-cp313-win_amd64.whl", hash = "sha256:04bf30c0eb2741defe3ab6e0a6102b022d69cfd39d68fab9b954993ceca8d346", size = 1118147, upload-time = "2025-01-23T17:59:11.013Z" },
]

[[package]]
name = "h11"
version = "0.14.0"
source = { registry = "https://pypi.org/simple" }
sdist = { url = "https://files.pythonhosted.org/packages/f5/38/3af3d3633a34a3316095b39c8e8fb4853a28a536e55d347bd8d8e9a14b03/h11-0.14.0.tar.gz", hash = "sha256:8f19fbbe99e72420ff35c00b27a34cb9937e902a8b810e2c88300c6f0a3b699d", size = 100418, upload-time = "2022-09-25T15:40:01.519Z" }
wheels = [
    { url = "https://files.pythonhosted.org/packages/95/04/ff642e65ad6b90db43e668d70ffb6736436c7ce41fcc549f4e9472234127/h11-0.14.0-py3-none-any.whl", hash = "sha256:e3fe4ac4b851c468cc8363d500db52c2ead036020723024a109d37346efaa761", size = 58259, upload-time = "2022-09-25T15:39:59.68Z" },
]

[[package]]
name = "httpcore"
version = "1.0.7"
source = { registry = "https://pypi.org/simple" }
dependencies = [
    { name = "certifi" },
    { name = "h11" },
]
sdist = { url = "https://files.pythonhosted.org/packages/6a/41/d7d0a89eb493922c37d343b607bc1b5da7f5be7e383740b4753ad8943e90/httpcore-1.0.7.tar.gz", hash = "sha256:8551cb62a169ec7162ac7be8d4817d561f60e08eaa485234898414bb5a8a0b4c", size = 85196, upload-time = "2024-11-15T12:30:47.531Z" }
wheels = [
    { url = "https://files.pythonhosted.org/packages/87/f5/72347bc88306acb359581ac4d52f23c0ef445b57157adedb9aee0cd689d2/httpcore-1.0.7-py3-none-any.whl", hash = "sha256:a3fff8f43dc260d5bd363d9f9cf1830fa3a458b332856f34282de498ed420edd", size = 78551, upload-time = "2024-11-15T12:30:45.782Z" },
]

[[package]]
name = "httpx"
version = "0.28.1"
source = { registry = "https://pypi.org/simple" }
dependencies = [
    { name = "anyio" },
    { name = "certifi" },
    { name = "httpcore" },
    { name = "idna" },
]
sdist = { url = "https://files.pythonhosted.org/packages/b1/df/48c586a5fe32a0f01324ee087459e112ebb7224f646c0b5023f5e79e9956/httpx-0.28.1.tar.gz", hash = "sha256:75e98c5f16b0f35b567856f597f06ff2270a374470a5c2392242528e3e3e42fc", size = 141406, upload-time = "2024-12-06T15:37:23.222Z" }
wheels = [
    { url = "https://files.pythonhosted.org/packages/2a/39/e50c7c3a983047577ee07d2a9e53faf5a69493943ec3f6a384bdc792deb2/httpx-0.28.1-py3-none-any.whl", hash = "sha256:d909fcccc110f8c7faf814ca82a9a4d816bc5a6dbfea25d6591d6985b8ba59ad", size = 73517, upload-time = "2024-12-06T15:37:21.509Z" },
]

[[package]]
name = "idna"
version = "3.10"
source = { registry = "https://pypi.org/simple" }
sdist = { url = "https://files.pythonhosted.org/packages/f1/70/7703c29685631f5a7590aa73f1f1d3fa9a380e654b86af429e0934a32f7d/idna-3.10.tar.gz", hash = "sha256:12f65c9b470abda6dc35cf8e63cc574b1c52b11df2c86030af0ac09b01b13ea9", size = 190490, upload-time = "2024-09-15T18:07:39.745Z" }
wheels = [
    { url = "https://files.pythonhosted.org/packages/76/c6/c88e154df9c4e1a2a66ccf0005a88dfb2650c1dffb6f5ce603dfbd452ce3/idna-3.10-py3-none-any.whl", hash = "sha256:946d195a0d259cbba61165e88e65941f16e9b36ea6ddb97f00452bae8b1287d3", size = 70442, upload-time = "2024-09-15T18:07:37.964Z" },
]

[[package]]
name = "importlib-metadata"
version = "8.7.0"
source = { registry = "https://pypi.org/simple" }
dependencies = [
    { name = "zipp", marker = "python_full_version < '3.10'" },
]
sdist = { url = "https://files.pythonhosted.org/packages/76/66/650a33bd90f786193e4de4b3ad86ea60b53c89b669a5c7be931fac31cdb0/importlib_metadata-8.7.0.tar.gz", hash = "sha256:d13b81ad223b890aa16c5471f2ac3056cf76c5f10f82d6f9292f0b415f389000", size = 56641, upload-time = "2025-04-27T15:29:01.736Z" }
wheels = [
    { url = "https://files.pythonhosted.org/packages/20/b0/36bd937216ec521246249be3bf9855081de4c5e06a0c9b4219dbeda50373/importlib_metadata-8.7.0-py3-none-any.whl", hash = "sha256:e5dd1551894c77868a30651cef00984d50e1002d06942a7101d34870c5f02afd", size = 27656, upload-time = "2025-04-27T15:29:00.214Z" },
]

[[package]]
name = "iniconfig"
version = "2.0.0"
source = { registry = "https://pypi.org/simple" }
sdist = { url = "https://files.pythonhosted.org/packages/d7/4b/cbd8e699e64a6f16ca3a8220661b5f83792b3017d0f79807cb8708d33913/iniconfig-2.0.0.tar.gz", hash = "sha256:2d91e135bf72d31a410b17c16da610a82cb55f6b0477d1a902134b24a455b8b3", size = 4646, upload-time = "2023-01-07T11:08:11.254Z" }
wheels = [
    { url = "https://files.pythonhosted.org/packages/ef/a6/62565a6e1cf69e10f5727360368e451d4b7f58beeac6173dc9db836a5b46/iniconfig-2.0.0-py3-none-any.whl", hash = "sha256:b6a85871a79d2e3b22d2d1b94ac2824226a63c6b741c88f7ae975f18b6778374", size = 5892, upload-time = "2023-01-07T11:08:09.864Z" },
]

[[package]]
name = "itsdangerous"
version = "2.2.0"
source = { registry = "https://pypi.org/simple" }
sdist = { url = "https://files.pythonhosted.org/packages/9c/cb/8ac0172223afbccb63986cc25049b154ecfb5e85932587206f42317be31d/itsdangerous-2.2.0.tar.gz", hash = "sha256:e0050c0b7da1eea53ffaf149c0cfbb5c6e2e2b69c4bef22c81fa6eb73e5f6173", size = 54410, upload-time = "2024-04-16T21:28:15.614Z" }
wheels = [
    { url = "https://files.pythonhosted.org/packages/04/96/92447566d16df59b2a776c0fb82dbc4d9e07cd95062562af01e408583fc4/itsdangerous-2.2.0-py3-none-any.whl", hash = "sha256:c6242fc49e35958c8b15141343aa660db5fc54d4f13a1db01a3f5891b98700ef", size = 16234, upload-time = "2024-04-16T21:28:14.499Z" },
]

[[package]]
name = "jinja2"
version = "3.1.6"
source = { registry = "https://pypi.org/simple" }
dependencies = [
    { name = "markupsafe" },
]
sdist = { url = "https://files.pythonhosted.org/packages/df/bf/f7da0350254c0ed7c72f3e33cef02e048281fec7ecec5f032d4aac52226b/jinja2-3.1.6.tar.gz", hash = "sha256:0137fb05990d35f1275a587e9aee6d56da821fc83491a0fb838183be43f66d6d", size = 245115, upload-time = "2025-03-05T20:05:02.478Z" }
wheels = [
    { url = "https://files.pythonhosted.org/packages/62/a1/3d680cbfd5f4b8f15abc1d571870c5fc3e594bb582bc3b64ea099db13e56/jinja2-3.1.6-py3-none-any.whl", hash = "sha256:85ece4451f492d0c13c5dd7c13a64681a86afae63a5f347908daf103ce6d2f67", size = 134899, upload-time = "2025-03-05T20:05:00.369Z" },
]

[[package]]
name = "markupsafe"
version = "3.0.2"
source = { registry = "https://pypi.org/simple" }
sdist = { url = "https://files.pythonhosted.org/packages/b2/97/5d42485e71dfc078108a86d6de8fa46db44a1a9295e89c5d6d4a06e23a62/markupsafe-3.0.2.tar.gz", hash = "sha256:ee55d3edf80167e48ea11a923c7386f4669df67d7994554387f84e7d8b0a2bf0", size = 20537, upload-time = "2024-10-18T15:21:54.129Z" }
wheels = [
    { url = "https://files.pythonhosted.org/packages/04/90/d08277ce111dd22f77149fd1a5d4653eeb3b3eaacbdfcbae5afb2600eebd/MarkupSafe-3.0.2-cp310-cp310-macosx_10_9_universal2.whl", hash = "sha256:7e94c425039cde14257288fd61dcfb01963e658efbc0ff54f5306b06054700f8", size = 14357, upload-time = "2024-10-18T15:20:51.44Z" },
    { url = "https://files.pythonhosted.org/packages/04/e1/6e2194baeae0bca1fae6629dc0cbbb968d4d941469cbab11a3872edff374/MarkupSafe-3.0.2-cp310-cp310-macosx_11_0_arm64.whl", hash = "sha256:9e2d922824181480953426608b81967de705c3cef4d1af983af849d7bd619158", size = 12393, upload-time = "2024-10-18T15:20:52.426Z" },
    { url = "https://files.pythonhosted.org/packages/1d/69/35fa85a8ece0a437493dc61ce0bb6d459dcba482c34197e3efc829aa357f/MarkupSafe-3.0.2-cp310-cp310-manylinux_2_17_aarch64.manylinux2014_aarch64.whl", hash = "sha256:38a9ef736c01fccdd6600705b09dc574584b89bea478200c5fbf112a6b0d5579", size = 21732, upload-time = "2024-10-18T15:20:53.578Z" },
    { url = "https://files.pythonhosted.org/packages/22/35/137da042dfb4720b638d2937c38a9c2df83fe32d20e8c8f3185dbfef05f7/MarkupSafe-3.0.2-cp310-cp310-manylinux_2_17_x86_64.manylinux2014_x86_64.whl", hash = "sha256:bbcb445fa71794da8f178f0f6d66789a28d7319071af7a496d4d507ed566270d", size = 20866, upload-time = "2024-10-18T15:20:55.06Z" },
    { url = "https://files.pythonhosted.org/packages/29/28/6d029a903727a1b62edb51863232152fd335d602def598dade38996887f0/MarkupSafe-3.0.2-cp310-cp310-manylinux_2_5_i686.manylinux1_i686.manylinux_2_17_i686.manylinux2014_i686.whl", hash = "sha256:57cb5a3cf367aeb1d316576250f65edec5bb3be939e9247ae594b4bcbc317dfb", size = 20964, upload-time = "2024-10-18T15:20:55.906Z" },
    { url = "https://files.pythonhosted.org/packages/cc/cd/07438f95f83e8bc028279909d9c9bd39e24149b0d60053a97b2bc4f8aa51/MarkupSafe-3.0.2-cp310-cp310-musllinux_1_2_aarch64.whl", hash = "sha256:3809ede931876f5b2ec92eef964286840ed3540dadf803dd570c3b7e13141a3b", size = 21977, upload-time = "2024-10-18T15:20:57.189Z" },
    { url = "https://files.pythonhosted.org/packages/29/01/84b57395b4cc062f9c4c55ce0df7d3108ca32397299d9df00fedd9117d3d/MarkupSafe-3.0.2-cp310-cp310-musllinux_1_2_i686.whl", hash = "sha256:e07c3764494e3776c602c1e78e298937c3315ccc9043ead7e685b7f2b8d47b3c", size = 21366, upload-time = "2024-10-18T15:20:58.235Z" },
    { url = "https://files.pythonhosted.org/packages/bd/6e/61ebf08d8940553afff20d1fb1ba7294b6f8d279df9fd0c0db911b4bbcfd/MarkupSafe-3.0.2-cp310-cp310-musllinux_1_2_x86_64.whl", hash = "sha256:b424c77b206d63d500bcb69fa55ed8d0e6a3774056bdc4839fc9298a7edca171", size = 21091, upload-time = "2024-10-18T15:20:59.235Z" },
    { url = "https://files.pythonhosted.org/packages/11/23/ffbf53694e8c94ebd1e7e491de185124277964344733c45481f32ede2499/MarkupSafe-3.0.2-cp310-cp310-win32.whl", hash = "sha256:fcabf5ff6eea076f859677f5f0b6b5c1a51e70a376b0579e0eadef8db48c6b50", size = 15065, upload-time = "2024-10-18T15:21:00.307Z" },
    { url = "https://files.pythonhosted.org/packages/44/06/e7175d06dd6e9172d4a69a72592cb3f7a996a9c396eee29082826449bbc3/MarkupSafe-3.0.2-cp310-cp310-win_amd64.whl", hash = "sha256:6af100e168aa82a50e186c82875a5893c5597a0c1ccdb0d8b40240b1f28b969a", size = 15514, upload-time = "2024-10-18T15:21:01.122Z" },
    { url = "https://files.pythonhosted.org/packages/6b/28/bbf83e3f76936960b850435576dd5e67034e200469571be53f69174a2dfd/MarkupSafe-3.0.2-cp311-cp311-macosx_10_9_universal2.whl", hash = "sha256:9025b4018f3a1314059769c7bf15441064b2207cb3f065e6ea1e7359cb46db9d", size = 14353, upload-time = "2024-10-18T15:21:02.187Z" },
    { url = "https://files.pythonhosted.org/packages/6c/30/316d194b093cde57d448a4c3209f22e3046c5bb2fb0820b118292b334be7/MarkupSafe-3.0.2-cp311-cp311-macosx_11_0_arm64.whl", hash = "sha256:93335ca3812df2f366e80509ae119189886b0f3c2b81325d39efdb84a1e2ae93", size = 12392, upload-time = "2024-10-18T15:21:02.941Z" },
    { url = "https://files.pythonhosted.org/packages/f2/96/9cdafba8445d3a53cae530aaf83c38ec64c4d5427d975c974084af5bc5d2/MarkupSafe-3.0.2-cp311-cp311-manylinux_2_17_aarch64.manylinux2014_aarch64.whl", hash = "sha256:2cb8438c3cbb25e220c2ab33bb226559e7afb3baec11c4f218ffa7308603c832", size = 23984, upload-time = "2024-10-18T15:21:03.953Z" },
    { url = "https://files.pythonhosted.org/packages/f1/a4/aefb044a2cd8d7334c8a47d3fb2c9f328ac48cb349468cc31c20b539305f/MarkupSafe-3.0.2-cp311-cp311-manylinux_2_17_x86_64.manylinux2014_x86_64.whl", hash = "sha256:a123e330ef0853c6e822384873bef7507557d8e4a082961e1defa947aa59ba84", size = 23120, upload-time = "2024-10-18T15:21:06.495Z" },
    { url = "https://files.pythonhosted.org/packages/8d/21/5e4851379f88f3fad1de30361db501300d4f07bcad047d3cb0449fc51f8c/MarkupSafe-3.0.2-cp311-cp311-manylinux_2_5_i686.manylinux1_i686.manylinux_2_17_i686.manylinux2014_i686.whl", hash = "sha256:1e084f686b92e5b83186b07e8a17fc09e38fff551f3602b249881fec658d3eca", size = 23032, upload-time = "2024-10-18T15:21:07.295Z" },
    { url = "https://files.pythonhosted.org/packages/00/7b/e92c64e079b2d0d7ddf69899c98842f3f9a60a1ae72657c89ce2655c999d/MarkupSafe-3.0.2-cp311-cp311-musllinux_1_2_aarch64.whl", hash = "sha256:d8213e09c917a951de9d09ecee036d5c7d36cb6cb7dbaece4c71a60d79fb9798", size = 24057, upload-time = "2024-10-18T15:21:08.073Z" },
    { url = "https://files.pythonhosted.org/packages/f9/ac/46f960ca323037caa0a10662ef97d0a4728e890334fc156b9f9e52bcc4ca/MarkupSafe-3.0.2-cp311-cp311-musllinux_1_2_i686.whl", hash = "sha256:5b02fb34468b6aaa40dfc198d813a641e3a63b98c2b05a16b9f80b7ec314185e", size = 23359, upload-time = "2024-10-18T15:21:09.318Z" },
    { url = "https://files.pythonhosted.org/packages/69/84/83439e16197337b8b14b6a5b9c2105fff81d42c2a7c5b58ac7b62ee2c3b1/MarkupSafe-3.0.2-cp311-cp311-musllinux_1_2_x86_64.whl", hash = "sha256:0bff5e0ae4ef2e1ae4fdf2dfd5b76c75e5c2fa4132d05fc1b0dabcd20c7e28c4", size = 23306, upload-time = "2024-10-18T15:21:10.185Z" },
    { url = "https://files.pythonhosted.org/packages/9a/34/a15aa69f01e2181ed8d2b685c0d2f6655d5cca2c4db0ddea775e631918cd/MarkupSafe-3.0.2-cp311-cp311-win32.whl", hash = "sha256:6c89876f41da747c8d3677a2b540fb32ef5715f97b66eeb0c6b66f5e3ef6f59d", size = 15094, upload-time = "2024-10-18T15:21:11.005Z" },
    { url = "https://files.pythonhosted.org/packages/da/b8/3a3bd761922d416f3dc5d00bfbed11f66b1ab89a0c2b6e887240a30b0f6b/MarkupSafe-3.0.2-cp311-cp311-win_amd64.whl", hash = "sha256:70a87b411535ccad5ef2f1df5136506a10775d267e197e4cf531ced10537bd6b", size = 15521, upload-time = "2024-10-18T15:21:12.911Z" },
    { url = "https://files.pythonhosted.org/packages/22/09/d1f21434c97fc42f09d290cbb6350d44eb12f09cc62c9476effdb33a18aa/MarkupSafe-3.0.2-cp312-cp312-macosx_10_13_universal2.whl", hash = "sha256:9778bd8ab0a994ebf6f84c2b949e65736d5575320a17ae8984a77fab08db94cf", size = 14274, upload-time = "2024-10-18T15:21:13.777Z" },
    { url = "https://files.pythonhosted.org/packages/6b/b0/18f76bba336fa5aecf79d45dcd6c806c280ec44538b3c13671d49099fdd0/MarkupSafe-3.0.2-cp312-cp312-macosx_11_0_arm64.whl", hash = "sha256:846ade7b71e3536c4e56b386c2a47adf5741d2d8b94ec9dc3e92e5e1ee1e2225", size = 12348, upload-time = "2024-10-18T15:21:14.822Z" },
    { url = "https://files.pythonhosted.org/packages/e0/25/dd5c0f6ac1311e9b40f4af06c78efde0f3b5cbf02502f8ef9501294c425b/MarkupSafe-3.0.2-cp312-cp312-manylinux_2_17_aarch64.manylinux2014_aarch64.whl", hash = "sha256:1c99d261bd2d5f6b59325c92c73df481e05e57f19837bdca8413b9eac4bd8028", size = 24149, upload-time = "2024-10-18T15:21:15.642Z" },
    { url = "https://files.pythonhosted.org/packages/f3/f0/89e7aadfb3749d0f52234a0c8c7867877876e0a20b60e2188e9850794c17/MarkupSafe-3.0.2-cp312-cp312-manylinux_2_17_x86_64.manylinux2014_x86_64.whl", hash = "sha256:e17c96c14e19278594aa4841ec148115f9c7615a47382ecb6b82bd8fea3ab0c8", size = 23118, upload-time = "2024-10-18T15:21:17.133Z" },
    { url = "https://files.pythonhosted.org/packages/d5/da/f2eeb64c723f5e3777bc081da884b414671982008c47dcc1873d81f625b6/MarkupSafe-3.0.2-cp312-cp312-manylinux_2_5_i686.manylinux1_i686.manylinux_2_17_i686.manylinux2014_i686.whl", hash = "sha256:88416bd1e65dcea10bc7569faacb2c20ce071dd1f87539ca2ab364bf6231393c", size = 22993, upload-time = "2024-10-18T15:21:18.064Z" },
    { url = "https://files.pythonhosted.org/packages/da/0e/1f32af846df486dce7c227fe0f2398dc7e2e51d4a370508281f3c1c5cddc/MarkupSafe-3.0.2-cp312-cp312-musllinux_1_2_aarch64.whl", hash = "sha256:2181e67807fc2fa785d0592dc2d6206c019b9502410671cc905d132a92866557", size = 24178, upload-time = "2024-10-18T15:21:18.859Z" },
    { url = "https://files.pythonhosted.org/packages/c4/f6/bb3ca0532de8086cbff5f06d137064c8410d10779c4c127e0e47d17c0b71/MarkupSafe-3.0.2-cp312-cp312-musllinux_1_2_i686.whl", hash = "sha256:52305740fe773d09cffb16f8ed0427942901f00adedac82ec8b67752f58a1b22", size = 23319, upload-time = "2024-10-18T15:21:19.671Z" },
    { url = "https://files.pythonhosted.org/packages/a2/82/8be4c96ffee03c5b4a034e60a31294daf481e12c7c43ab8e34a1453ee48b/MarkupSafe-3.0.2-cp312-cp312-musllinux_1_2_x86_64.whl", hash = "sha256:ad10d3ded218f1039f11a75f8091880239651b52e9bb592ca27de44eed242a48", size = 23352, upload-time = "2024-10-18T15:21:20.971Z" },
    { url = "https://files.pythonhosted.org/packages/51/ae/97827349d3fcffee7e184bdf7f41cd6b88d9919c80f0263ba7acd1bbcb18/MarkupSafe-3.0.2-cp312-cp312-win32.whl", hash = "sha256:0f4ca02bea9a23221c0182836703cbf8930c5e9454bacce27e767509fa286a30", size = 15097, upload-time = "2024-10-18T15:21:22.646Z" },
    { url = "https://files.pythonhosted.org/packages/c1/80/a61f99dc3a936413c3ee4e1eecac96c0da5ed07ad56fd975f1a9da5bc630/MarkupSafe-3.0.2-cp312-cp312-win_amd64.whl", hash = "sha256:8e06879fc22a25ca47312fbe7c8264eb0b662f6db27cb2d3bbbc74b1df4b9b87", size = 15601, upload-time = "2024-10-18T15:21:23.499Z" },
    { url = "https://files.pythonhosted.org/packages/83/0e/67eb10a7ecc77a0c2bbe2b0235765b98d164d81600746914bebada795e97/MarkupSafe-3.0.2-cp313-cp313-macosx_10_13_universal2.whl", hash = "sha256:ba9527cdd4c926ed0760bc301f6728ef34d841f405abf9d4f959c478421e4efd", size = 14274, upload-time = "2024-10-18T15:21:24.577Z" },
    { url = "https://files.pythonhosted.org/packages/2b/6d/9409f3684d3335375d04e5f05744dfe7e9f120062c9857df4ab490a1031a/MarkupSafe-3.0.2-cp313-cp313-macosx_11_0_arm64.whl", hash = "sha256:f8b3d067f2e40fe93e1ccdd6b2e1d16c43140e76f02fb1319a05cf2b79d99430", size = 12352, upload-time = "2024-10-18T15:21:25.382Z" },
    { url = "https://files.pythonhosted.org/packages/d2/f5/6eadfcd3885ea85fe2a7c128315cc1bb7241e1987443d78c8fe712d03091/MarkupSafe-3.0.2-cp313-cp313-manylinux_2_17_aarch64.manylinux2014_aarch64.whl", hash = "sha256:569511d3b58c8791ab4c2e1285575265991e6d8f8700c7be0e88f86cb0672094", size = 24122, upload-time = "2024-10-18T15:21:26.199Z" },
    { url = "https://files.pythonhosted.org/packages/0c/91/96cf928db8236f1bfab6ce15ad070dfdd02ed88261c2afafd4b43575e9e9/MarkupSafe-3.0.2-cp313-cp313-manylinux_2_17_x86_64.manylinux2014_x86_64.whl", hash = "sha256:15ab75ef81add55874e7ab7055e9c397312385bd9ced94920f2802310c930396", size = 23085, upload-time = "2024-10-18T15:21:27.029Z" },
    { url = "https://files.pythonhosted.org/packages/c2/cf/c9d56af24d56ea04daae7ac0940232d31d5a8354f2b457c6d856b2057d69/MarkupSafe-3.0.2-cp313-cp313-manylinux_2_5_i686.manylinux1_i686.manylinux_2_17_i686.manylinux2014_i686.whl", hash = "sha256:f3818cb119498c0678015754eba762e0d61e5b52d34c8b13d770f0719f7b1d79", size = 22978, upload-time = "2024-10-18T15:21:27.846Z" },
    { url = "https://files.pythonhosted.org/packages/2a/9f/8619835cd6a711d6272d62abb78c033bda638fdc54c4e7f4272cf1c0962b/MarkupSafe-3.0.2-cp313-cp313-musllinux_1_2_aarch64.whl", hash = "sha256:cdb82a876c47801bb54a690c5ae105a46b392ac6099881cdfb9f6e95e4014c6a", size = 24208, upload-time = "2024-10-18T15:21:28.744Z" },
    { url = "https://files.pythonhosted.org/packages/f9/bf/176950a1792b2cd2102b8ffeb5133e1ed984547b75db47c25a67d3359f77/MarkupSafe-3.0.2-cp313-cp313-musllinux_1_2_i686.whl", hash = "sha256:cabc348d87e913db6ab4aa100f01b08f481097838bdddf7c7a84b7575b7309ca", size = 23357, upload-time = "2024-10-18T15:21:29.545Z" },
    { url = "https://files.pythonhosted.org/packages/ce/4f/9a02c1d335caabe5c4efb90e1b6e8ee944aa245c1aaaab8e8a618987d816/MarkupSafe-3.0.2-cp313-cp313-musllinux_1_2_x86_64.whl", hash = "sha256:444dcda765c8a838eaae23112db52f1efaf750daddb2d9ca300bcae1039adc5c", size = 23344, upload-time = "2024-10-18T15:21:30.366Z" },
    { url = "https://files.pythonhosted.org/packages/ee/55/c271b57db36f748f0e04a759ace9f8f759ccf22b4960c270c78a394f58be/MarkupSafe-3.0.2-cp313-cp313-win32.whl", hash = "sha256:bcf3e58998965654fdaff38e58584d8937aa3096ab5354d493c77d1fdd66d7a1", size = 15101, upload-time = "2024-10-18T15:21:31.207Z" },
    { url = "https://files.pythonhosted.org/packages/29/88/07df22d2dd4df40aba9f3e402e6dc1b8ee86297dddbad4872bd5e7b0094f/MarkupSafe-3.0.2-cp313-cp313-win_amd64.whl", hash = "sha256:e6a2a455bd412959b57a172ce6328d2dd1f01cb2135efda2e4576e8a23fa3b0f", size = 15603, upload-time = "2024-10-18T15:21:32.032Z" },
    { url = "https://files.pythonhosted.org/packages/62/6a/8b89d24db2d32d433dffcd6a8779159da109842434f1dd2f6e71f32f738c/MarkupSafe-3.0.2-cp313-cp313t-macosx_10_13_universal2.whl", hash = "sha256:b5a6b3ada725cea8a5e634536b1b01c30bcdcd7f9c6fff4151548d5bf6b3a36c", size = 14510, upload-time = "2024-10-18T15:21:33.625Z" },
    { url = "https://files.pythonhosted.org/packages/7a/06/a10f955f70a2e5a9bf78d11a161029d278eeacbd35ef806c3fd17b13060d/MarkupSafe-3.0.2-cp313-cp313t-macosx_11_0_arm64.whl", hash = "sha256:a904af0a6162c73e3edcb969eeeb53a63ceeb5d8cf642fade7d39e7963a22ddb", size = 12486, upload-time = "2024-10-18T15:21:34.611Z" },
    { url = "https://files.pythonhosted.org/packages/34/cf/65d4a571869a1a9078198ca28f39fba5fbb910f952f9dbc5220afff9f5e6/MarkupSafe-3.0.2-cp313-cp313t-manylinux_2_17_aarch64.manylinux2014_aarch64.whl", hash = "sha256:4aa4e5faecf353ed117801a068ebab7b7e09ffb6e1d5e412dc852e0da018126c", size = 25480, upload-time = "2024-10-18T15:21:35.398Z" },
    { url = "https://files.pythonhosted.org/packages/0c/e3/90e9651924c430b885468b56b3d597cabf6d72be4b24a0acd1fa0e12af67/MarkupSafe-3.0.2-cp313-cp313t-manylinux_2_17_x86_64.manylinux2014_x86_64.whl", hash = "sha256:c0ef13eaeee5b615fb07c9a7dadb38eac06a0608b41570d8ade51c56539e509d", size = 23914, upload-time = "2024-10-18T15:21:36.231Z" },
    { url = "https://files.pythonhosted.org/packages/66/8c/6c7cf61f95d63bb866db39085150df1f2a5bd3335298f14a66b48e92659c/MarkupSafe-3.0.2-cp313-cp313t-manylinux_2_5_i686.manylinux1_i686.manylinux_2_17_i686.manylinux2014_i686.whl", hash = "sha256:d16a81a06776313e817c951135cf7340a3e91e8c1ff2fac444cfd75fffa04afe", size = 23796, upload-time = "2024-10-18T15:21:37.073Z" },
    { url = "https://files.pythonhosted.org/packages/bb/35/cbe9238ec3f47ac9a7c8b3df7a808e7cb50fe149dc7039f5f454b3fba218/MarkupSafe-3.0.2-cp313-cp313t-musllinux_1_2_aarch64.whl", hash = "sha256:6381026f158fdb7c72a168278597a5e3a5222e83ea18f543112b2662a9b699c5", size = 25473, upload-time = "2024-10-18T15:21:37.932Z" },
    { url = "https://files.pythonhosted.org/packages/e6/32/7621a4382488aa283cc05e8984a9c219abad3bca087be9ec77e89939ded9/MarkupSafe-3.0.2-cp313-cp313t-musllinux_1_2_i686.whl", hash = "sha256:3d79d162e7be8f996986c064d1c7c817f6df3a77fe3d6859f6f9e7be4b8c213a", size = 24114, upload-time = "2024-10-18T15:21:39.799Z" },
    { url = "https://files.pythonhosted.org/packages/0d/80/0985960e4b89922cb5a0bac0ed39c5b96cbc1a536a99f30e8c220a996ed9/MarkupSafe-3.0.2-cp313-cp313t-musllinux_1_2_x86_64.whl", hash = "sha256:131a3c7689c85f5ad20f9f6fb1b866f402c445b220c19fe4308c0b147ccd2ad9", size = 24098, upload-time = "2024-10-18T15:21:40.813Z" },
    { url = "https://files.pythonhosted.org/packages/82/78/fedb03c7d5380df2427038ec8d973587e90561b2d90cd472ce9254cf348b/MarkupSafe-3.0.2-cp313-cp313t-win32.whl", hash = "sha256:ba8062ed2cf21c07a9e295d5b8a2a5ce678b913b45fdf68c32d95d6c1291e0b6", size = 15208, upload-time = "2024-10-18T15:21:41.814Z" },
    { url = "https://files.pythonhosted.org/packages/4f/65/6079a46068dfceaeabb5dcad6d674f5f5c61a6fa5673746f42a9f4c233b3/MarkupSafe-3.0.2-cp313-cp313t-win_amd64.whl", hash = "sha256:e444a31f8db13eb18ada366ab3cf45fd4b31e4db1236a4448f68778c1d1a5a2f", size = 15739, upload-time = "2024-10-18T15:21:42.784Z" },
    { url = "https://files.pythonhosted.org/packages/a7/ea/9b1530c3fdeeca613faeb0fb5cbcf2389d816072fab72a71b45749ef6062/MarkupSafe-3.0.2-cp39-cp39-macosx_10_9_universal2.whl", hash = "sha256:eaa0a10b7f72326f1372a713e73c3f739b524b3af41feb43e4921cb529f5929a", size = 14344, upload-time = "2024-10-18T15:21:43.721Z" },
    { url = "https://files.pythonhosted.org/packages/4b/c2/fbdbfe48848e7112ab05e627e718e854d20192b674952d9042ebd8c9e5de/MarkupSafe-3.0.2-cp39-cp39-macosx_11_0_arm64.whl", hash = "sha256:48032821bbdf20f5799ff537c7ac3d1fba0ba032cfc06194faffa8cda8b560ff", size = 12389, upload-time = "2024-10-18T15:21:44.666Z" },
    { url = "https://files.pythonhosted.org/packages/f0/25/7a7c6e4dbd4f867d95d94ca15449e91e52856f6ed1905d58ef1de5e211d0/MarkupSafe-3.0.2-cp39-cp39-manylinux_2_17_aarch64.manylinux2014_aarch64.whl", hash = "sha256:1a9d3f5f0901fdec14d8d2f66ef7d035f2157240a433441719ac9a3fba440b13", size = 21607, upload-time = "2024-10-18T15:21:45.452Z" },
    { url = "https://files.pythonhosted.org/packages/53/8f/f339c98a178f3c1e545622206b40986a4c3307fe39f70ccd3d9df9a9e425/MarkupSafe-3.0.2-cp39-cp39-manylinux_2_17_x86_64.manylinux2014_x86_64.whl", hash = "sha256:88b49a3b9ff31e19998750c38e030fc7bb937398b1f78cfa599aaef92d693144", size = 20728, upload-time = "2024-10-18T15:21:46.295Z" },
    { url = "https://files.pythonhosted.org/packages/1a/03/8496a1a78308456dbd50b23a385c69b41f2e9661c67ea1329849a598a8f9/MarkupSafe-3.0.2-cp39-cp39-manylinux_2_5_i686.manylinux1_i686.manylinux_2_17_i686.manylinux2014_i686.whl", hash = "sha256:cfad01eed2c2e0c01fd0ecd2ef42c492f7f93902e39a42fc9ee1692961443a29", size = 20826, upload-time = "2024-10-18T15:21:47.134Z" },
    { url = "https://files.pythonhosted.org/packages/e6/cf/0a490a4bd363048c3022f2f475c8c05582179bb179defcee4766fb3dcc18/MarkupSafe-3.0.2-cp39-cp39-musllinux_1_2_aarch64.whl", hash = "sha256:1225beacc926f536dc82e45f8a4d68502949dc67eea90eab715dea3a21c1b5f0", size = 21843, upload-time = "2024-10-18T15:21:48.334Z" },
    { url = "https://files.pythonhosted.org/packages/19/a3/34187a78613920dfd3cdf68ef6ce5e99c4f3417f035694074beb8848cd77/MarkupSafe-3.0.2-cp39-cp39-musllinux_1_2_i686.whl", hash = "sha256:3169b1eefae027567d1ce6ee7cae382c57fe26e82775f460f0b2778beaad66c0", size = 21219, upload-time = "2024-10-18T15:21:49.587Z" },
    { url = "https://files.pythonhosted.org/packages/17/d8/5811082f85bb88410ad7e452263af048d685669bbbfb7b595e8689152498/MarkupSafe-3.0.2-cp39-cp39-musllinux_1_2_x86_64.whl", hash = "sha256:eb7972a85c54febfb25b5c4b4f3af4dcc731994c7da0d8a0b4a6eb0640e1d178", size = 20946, upload-time = "2024-10-18T15:21:50.441Z" },
    { url = "https://files.pythonhosted.org/packages/7c/31/bd635fb5989440d9365c5e3c47556cfea121c7803f5034ac843e8f37c2f2/MarkupSafe-3.0.2-cp39-cp39-win32.whl", hash = "sha256:8c4e8c3ce11e1f92f6536ff07154f9d49677ebaaafc32db9db4620bc11ed480f", size = 15063, upload-time = "2024-10-18T15:21:51.385Z" },
    { url = "https://files.pythonhosted.org/packages/b3/73/085399401383ce949f727afec55ec3abd76648d04b9f22e1c0e99cb4bec3/MarkupSafe-3.0.2-cp39-cp39-win_amd64.whl", hash = "sha256:6e296a513ca3d94054c2c881cc913116e90fd030ad1c656b3869762b754f5f8a", size = 15506, upload-time = "2024-10-18T15:21:52.974Z" },
]

[[package]]
name = "nodeenv"
version = "1.9.1"
source = { registry = "https://pypi.org/simple" }
sdist = { url = "https://files.pythonhosted.org/packages/43/16/fc88b08840de0e0a72a2f9d8c6bae36be573e475a6326ae854bcc549fc45/nodeenv-1.9.1.tar.gz", hash = "sha256:6ec12890a2dab7946721edbfbcd91f3319c6ccc9aec47be7c7e6b7011ee6645f", size = 47437, upload-time = "2024-06-04T18:44:11.171Z" }
wheels = [
    { url = "https://files.pythonhosted.org/packages/d2/1d/1b658dbd2b9fa9c4c9f32accbfc0205d532c8c6194dc0f2a4c0428e7128a/nodeenv-1.9.1-py2.py3-none-any.whl", hash = "sha256:ba11c9782d29c27c70ffbdda2d7415098754709be8a7056d79a737cd901155c9", size = 22314, upload-time = "2024-06-04T18:44:08.352Z" },
]

[[package]]
name = "nodejs-wheel-binaries"
version = "22.17.0"
source = { registry = "https://pypi.org/simple" }
sdist = { url = "https://files.pythonhosted.org/packages/d3/86/8962d1d24ff480f4dd31871f42c8e0d8e2c851cd558a07ee689261d310ab/nodejs_wheel_binaries-22.17.0.tar.gz", hash = "sha256:529142012fb8fd20817ef70e2ef456274df4f49933292e312c8bbc7285af6408", size = 8068, upload-time = "2025-06-29T20:24:25.002Z" }
wheels = [
    { url = "https://files.pythonhosted.org/packages/5d/53/b942c6da4ff6f87a315033f6ff6fed8fd3c22047d7ff5802badaa5dfc2c2/nodejs_wheel_binaries-22.17.0-py2.py3-none-macosx_11_0_arm64.whl", hash = "sha256:6545a6f6d2f736d9c9e2eaad7e599b6b5b2d8fd4cbd2a1df0807cbcf51b9d39b", size = 51003554, upload-time = "2025-06-29T20:23:47.042Z" },
    { url = "https://files.pythonhosted.org/packages/e2/b7/7184a9ad2364912da22f2fe021dc4a3301721131ef7759aeb4a1f19db0b4/nodejs_wheel_binaries-22.17.0-py2.py3-none-macosx_11_0_x86_64.whl", hash = "sha256:4bea5b994dd87c20f8260031ea69a97c3d282e2d4472cc8908636a313a830d00", size = 51936848, upload-time = "2025-06-29T20:23:52.064Z" },
    { url = "https://files.pythonhosted.org/packages/e9/7a/0ea425147b8110b8fd65a6c21cfd3bd130cdec7766604361429ef870d799/nodejs_wheel_binaries-22.17.0-py2.py3-none-manylinux_2_17_aarch64.manylinux2014_aarch64.whl", hash = "sha256:885508615274a22499dd5314759c1cf96ba72de03e6485d73b3e5475e7f12662", size = 57925230, upload-time = "2025-06-29T20:23:56.81Z" },
    { url = "https://files.pythonhosted.org/packages/23/5f/10a3f2ac08a839d065d9ccfd6d9df66bc46e100eaf87a8a5cf149eb3fb8e/nodejs_wheel_binaries-22.17.0-py2.py3-none-manylinux_2_17_x86_64.manylinux2014_x86_64.whl", hash = "sha256:90f38ce034a602bcab534d55cbe0390521e73e5dcffdd1c4b34354b932172af2", size = 58457829, upload-time = "2025-06-29T20:24:01.945Z" },
    { url = "https://files.pythonhosted.org/packages/ed/a4/d2ca331e16eef0974eb53702df603c54f77b2a7e2007523ecdbf6cf61162/nodejs_wheel_binaries-22.17.0-py2.py3-none-musllinux_1_2_aarch64.whl", hash = "sha256:5eed087855b644c87001fe04036213193963ccd65e7f89949e9dbe28e7743d9b", size = 59778054, upload-time = "2025-06-29T20:24:07.14Z" },
    { url = "https://files.pythonhosted.org/packages/be/2b/04e0e7f7305fe2ba30fd4610bfb432516e0f65379fe6c2902f4b7b1ad436/nodejs_wheel_binaries-22.17.0-py2.py3-none-musllinux_1_2_x86_64.whl", hash = "sha256:715f413c81500f0770ea8936ef1fc2529b900da8054cbf6da67cec3ee308dc76", size = 60830079, upload-time = "2025-06-29T20:24:12.21Z" },
    { url = "https://files.pythonhosted.org/packages/ce/67/12070b24b88040c2d694883f3dcb067052f748798f4c63f7c865769a5747/nodejs_wheel_binaries-22.17.0-py2.py3-none-win_amd64.whl", hash = "sha256:51165630493c8dd4acfe1cae1684b76940c9b03f7f355597d55e2d056a572ddd", size = 40117877, upload-time = "2025-06-29T20:24:17.51Z" },
    { url = "https://files.pythonhosted.org/packages/2e/ec/53ac46af423527c23e40c7343189f2bce08a8337efedef4d8a33392cee23/nodejs_wheel_binaries-22.17.0-py2.py3-none-win_arm64.whl", hash = "sha256:fae56d172227671fccb04461d3cd2b26a945c6c7c7fc29edb8618876a39d8b4a", size = 38865278, upload-time = "2025-06-29T20:24:21.065Z" },
]

[[package]]
name = "packaging"
version = "24.2"
source = { registry = "https://pypi.org/simple" }
sdist = { url = "https://files.pythonhosted.org/packages/d0/63/68dbb6eb2de9cb10ee4c9c14a0148804425e13c4fb20d61cce69f53106da/packaging-24.2.tar.gz", hash = "sha256:c228a6dc5e932d346bc5739379109d49e8853dd8223571c7c5b55260edc0b97f", size = 163950, upload-time = "2024-11-08T09:47:47.202Z" }
wheels = [
    { url = "https://files.pythonhosted.org/packages/88/ef/eb23f262cca3c0c4eb7ab1933c3b1f03d021f2c48f54763065b6f0e321be/packaging-24.2-py3-none-any.whl", hash = "sha256:09abb1bccd265c01f4a3aa3f7a7db064b36514d2cba19a2f694fe6150451a759", size = 65451, upload-time = "2024-11-08T09:47:44.722Z" },
]

[[package]]
name = "pip"
version = "25.0"
source = { registry = "https://pypi.org/simple" }
sdist = { url = "https://files.pythonhosted.org/packages/47/3e/68beeeeb306ea20ffd30b3ed993f531d16cd884ec4f60c9b1e238f69f2af/pip-25.0.tar.gz", hash = "sha256:8e0a97f7b4c47ae4a494560da84775e9e2f671d415d8d828e052efefb206b30b", size = 1950328, upload-time = "2025-01-26T12:40:41.474Z" }
wheels = [
    { url = "https://files.pythonhosted.org/packages/85/8a/1ddf40be20103bcc605db840e9ade09c8e8c9f920a03e9cfe88eae97a058/pip-25.0-py3-none-any.whl", hash = "sha256:b6eb97a803356a52b2dd4bb73ba9e65b2ba16caa6bcb25a7497350a4e5859b65", size = 1841506, upload-time = "2025-01-26T12:40:39.243Z" },
]

[[package]]
name = "pluggy"
version = "1.5.0"
source = { registry = "https://pypi.org/simple" }
sdist = { url = "https://files.pythonhosted.org/packages/96/2d/02d4312c973c6050a18b314a5ad0b3210edb65a906f868e31c111dede4a6/pluggy-1.5.0.tar.gz", hash = "sha256:2cffa88e94fdc978c4c574f15f9e59b7f4201d439195c3715ca9e2486f1d0cf1", size = 67955, upload-time = "2024-04-20T21:34:42.531Z" }
wheels = [
    { url = "https://files.pythonhosted.org/packages/88/5f/e351af9a41f866ac3f1fac4ca0613908d9a41741cfcf2228f4ad853b697d/pluggy-1.5.0-py3-none-any.whl", hash = "sha256:44e1ad92c8ca002de6377e165f3e0f1be63266ab4d554740532335b9d75ea669", size = 20556, upload-time = "2024-04-20T21:34:40.434Z" },
]

[[package]]
name = "protobuf"
version = "5.29.3"
source = { registry = "https://pypi.org/simple" }
sdist = { url = "https://files.pythonhosted.org/packages/f7/d1/e0a911544ca9993e0f17ce6d3cc0932752356c1b0a834397f28e63479344/protobuf-5.29.3.tar.gz", hash = "sha256:5da0f41edaf117bde316404bad1a486cb4ededf8e4a54891296f648e8e076620", size = 424945, upload-time = "2025-01-08T21:38:51.572Z" }
wheels = [
    { url = "https://files.pythonhosted.org/packages/dc/7a/1e38f3cafa022f477ca0f57a1f49962f21ad25850c3ca0acd3b9d0091518/protobuf-5.29.3-cp310-abi3-win32.whl", hash = "sha256:3ea51771449e1035f26069c4c7fd51fba990d07bc55ba80701c78f886bf9c888", size = 422708, upload-time = "2025-01-08T21:38:31.799Z" },
    { url = "https://files.pythonhosted.org/packages/61/fa/aae8e10512b83de633f2646506a6d835b151edf4b30d18d73afd01447253/protobuf-5.29.3-cp310-abi3-win_amd64.whl", hash = "sha256:a4fa6f80816a9a0678429e84973f2f98cbc218cca434abe8db2ad0bffc98503a", size = 434508, upload-time = "2025-01-08T21:38:35.489Z" },
    { url = "https://files.pythonhosted.org/packages/dd/04/3eaedc2ba17a088961d0e3bd396eac764450f431621b58a04ce898acd126/protobuf-5.29.3-cp38-abi3-macosx_10_9_universal2.whl", hash = "sha256:a8434404bbf139aa9e1300dbf989667a83d42ddda9153d8ab76e0d5dcaca484e", size = 417825, upload-time = "2025-01-08T21:38:36.642Z" },
    { url = "https://files.pythonhosted.org/packages/4f/06/7c467744d23c3979ce250397e26d8ad8eeb2bea7b18ca12ad58313c1b8d5/protobuf-5.29.3-cp38-abi3-manylinux2014_aarch64.whl", hash = "sha256:daaf63f70f25e8689c072cfad4334ca0ac1d1e05a92fc15c54eb9cf23c3efd84", size = 319573, upload-time = "2025-01-08T21:38:37.896Z" },
    { url = "https://files.pythonhosted.org/packages/a8/45/2ebbde52ad2be18d3675b6bee50e68cd73c9e0654de77d595540b5129df8/protobuf-5.29.3-cp38-abi3-manylinux2014_x86_64.whl", hash = "sha256:c027e08a08be10b67c06bf2370b99c811c466398c357e615ca88c91c07f0910f", size = 319672, upload-time = "2025-01-08T21:38:40.204Z" },
    { url = "https://files.pythonhosted.org/packages/fd/b2/ab07b09e0f6d143dfb839693aa05765257bceaa13d03bf1a696b78323e7a/protobuf-5.29.3-py3-none-any.whl", hash = "sha256:0a18ed4a24198528f2333802eb075e59dea9d679ab7a6c5efb017a59004d849f", size = 172550, upload-time = "2025-01-08T21:38:50.439Z" },
]

[[package]]
name = "pycparser"
version = "2.22"
source = { registry = "https://pypi.org/simple" }
sdist = { url = "https://files.pythonhosted.org/packages/1d/b2/31537cf4b1ca988837256c910a668b553fceb8f069bedc4b1c826024b52c/pycparser-2.22.tar.gz", hash = "sha256:491c8be9c040f5390f5bf44a5b07752bd07f56edf992381b05c701439eec10f6", size = 172736, upload-time = "2024-03-30T13:22:22.564Z" }
wheels = [
    { url = "https://files.pythonhosted.org/packages/13/a3/a812df4e2dd5696d1f351d58b8fe16a405b234ad2886a0dab9183fb78109/pycparser-2.22-py3-none-any.whl", hash = "sha256:c3702b6d3dd8c7abc1afa565d7e63d53a1d0bd86cdc24edd75470f4de499cfcc", size = 117552, upload-time = "2024-03-30T13:22:20.476Z" },
]

[[package]]
name = "pyright"
version = "1.1.402"
source = { registry = "https://pypi.org/simple" }
dependencies = [
    { name = "nodeenv" },
    { name = "typing-extensions" },
]
sdist = { url = "https://files.pythonhosted.org/packages/aa/04/ce0c132d00e20f2d2fb3b3e7c125264ca8b909e693841210534b1ea1752f/pyright-1.1.402.tar.gz", hash = "sha256:85a33c2d40cd4439c66aa946fd4ce71ab2f3f5b8c22ce36a623f59ac22937683", size = 3888207, upload-time = "2025-06-11T08:48:35.759Z" }
wheels = [
    { url = "https://files.pythonhosted.org/packages/fe/37/1a1c62d955e82adae588be8e374c7f77b165b6cb4203f7d581269959abbc/pyright-1.1.402-py3-none-any.whl", hash = "sha256:2c721f11869baac1884e846232800fe021c33f1b4acb3929cff321f7ea4e2982", size = 5624004, upload-time = "2025-06-11T08:48:33.998Z" },
]

[package.optional-dependencies]
nodejs = [
    { name = "nodejs-wheel-binaries" },
]

[[package]]
name = "pytest"
version = "8.3.4"
source = { registry = "https://pypi.org/simple" }
dependencies = [
    { name = "colorama", marker = "sys_platform == 'win32'" },
    { name = "exceptiongroup", marker = "python_full_version < '3.11'" },
    { name = "iniconfig" },
    { name = "packaging" },
    { name = "pluggy" },
    { name = "tomli", marker = "python_full_version < '3.11'" },
]
sdist = { url = "https://files.pythonhosted.org/packages/05/35/30e0d83068951d90a01852cb1cef56e5d8a09d20c7f511634cc2f7e0372a/pytest-8.3.4.tar.gz", hash = "sha256:965370d062bce11e73868e0335abac31b4d3de0e82f4007408d242b4f8610761", size = 1445919, upload-time = "2024-12-01T12:54:25.98Z" }
wheels = [
    { url = "https://files.pythonhosted.org/packages/11/92/76a1c94d3afee238333bc0a42b82935dd8f9cf8ce9e336ff87ee14d9e1cf/pytest-8.3.4-py3-none-any.whl", hash = "sha256:50e16d954148559c9a74109af1eaf0c945ba2d8f30f0a3d3335edde19788b6f6", size = 343083, upload-time = "2024-12-01T12:54:19.735Z" },
]

[[package]]
name = "pytest-asyncio"
version = "1.0.0"
source = { registry = "https://pypi.org/simple" }
dependencies = [
    { name = "pytest" },
]
sdist = { url = "https://files.pythonhosted.org/packages/d0/d4/14f53324cb1a6381bef29d698987625d80052bb33932d8e7cbf9b337b17c/pytest_asyncio-1.0.0.tar.gz", hash = "sha256:d15463d13f4456e1ead2594520216b225a16f781e144f8fdf6c5bb4667c48b3f", size = 46960, upload-time = "2025-05-26T04:54:40.484Z" }
wheels = [
    { url = "https://files.pythonhosted.org/packages/30/05/ce271016e351fddc8399e546f6e23761967ee09c8c568bbfbecb0c150171/pytest_asyncio-1.0.0-py3-none-any.whl", hash = "sha256:4f024da9f1ef945e680dc68610b52550e36590a67fd31bb3b4943979a1f90ef3", size = 15976, upload-time = "2025-05-26T04:54:39.035Z" },
]

[[package]]
name = "ruff"
version = "0.9.5"
source = { registry = "https://pypi.org/simple" }
sdist = { url = "https://files.pythonhosted.org/packages/02/74/6c359f6b9ed85b88df6ef31febce18faeb852f6c9855651dfb1184a46845/ruff-0.9.5.tar.gz", hash = "sha256:11aecd7a633932875ab3cb05a484c99970b9d52606ce9ea912b690b02653d56c", size = 3634177, upload-time = "2025-02-06T19:47:15.41Z" }
wheels = [
    { url = "https://files.pythonhosted.org/packages/17/4b/82b7c9ac874e72b82b19fd7eab57d122e2df44d2478d90825854f9232d02/ruff-0.9.5-py3-none-linux_armv6l.whl", hash = "sha256:d466d2abc05f39018d53f681fa1c0ffe9570e6d73cde1b65d23bb557c846f442", size = 11681264, upload-time = "2025-02-06T19:46:16.452Z" },
    { url = "https://files.pythonhosted.org/packages/27/5c/f5ae0a9564e04108c132e1139d60491c0abc621397fe79a50b3dc0bd704b/ruff-0.9.5-py3-none-macosx_10_12_x86_64.whl", hash = "sha256:38840dbcef63948657fa7605ca363194d2fe8c26ce8f9ae12eee7f098c85ac8a", size = 11657554, upload-time = "2025-02-06T19:46:21.854Z" },
    { url = "https://files.pythonhosted.org/packages/2a/83/c6926fa3ccb97cdb3c438bb56a490b395770c750bf59f9bc1fe57ae88264/ruff-0.9.5-py3-none-macosx_11_0_arm64.whl", hash = "sha256:d56ba06da53536b575fbd2b56517f6f95774ff7be0f62c80b9e67430391eeb36", size = 11088959, upload-time = "2025-02-06T19:46:25.109Z" },
    { url = "https://files.pythonhosted.org/packages/af/a7/42d1832b752fe969ffdbfcb1b4cb477cb271bed5835110fb0a16ef31ab81/ruff-0.9.5-py3-none-manylinux_2_17_aarch64.manylinux2014_aarch64.whl", hash = "sha256:4f7cb2a01da08244c50b20ccfaeb5972e4228c3c3a1989d3ece2bc4b1f996001", size = 11902041, upload-time = "2025-02-06T19:46:29.288Z" },
    { url = "https://files.pythonhosted.org/packages/53/cf/1fffa09fb518d646f560ccfba59f91b23c731e461d6a4dedd21a393a1ff1/ruff-0.9.5-py3-none-manylinux_2_17_armv7l.manylinux2014_armv7l.whl", hash = "sha256:96d5c76358419bc63a671caac70c18732d4fd0341646ecd01641ddda5c39ca0b", size = 11421069, upload-time = "2025-02-06T19:46:32.947Z" },
    { url = "https://files.pythonhosted.org/packages/09/27/bb8f1b7304e2a9431f631ae7eadc35550fe0cf620a2a6a0fc4aa3d736f94/ruff-0.9.5-py3-none-manylinux_2_17_i686.manylinux2014_i686.whl", hash = "sha256:deb8304636ed394211f3a6d46c0e7d9535b016f53adaa8340139859b2359a070", size = 12625095, upload-time = "2025-02-06T19:46:36.015Z" },
    { url = "https://files.pythonhosted.org/packages/d7/ce/ab00bc9d3df35a5f1b64f5117458160a009f93ae5caf65894ebb63a1842d/ruff-0.9.5-py3-none-manylinux_2_17_ppc64.manylinux2014_ppc64.whl", hash = "sha256:df455000bf59e62b3e8c7ba5ed88a4a2bc64896f900f311dc23ff2dc38156440", size = 13257797, upload-time = "2025-02-06T19:46:39.556Z" },
    { url = "https://files.pythonhosted.org/packages/88/81/c639a082ae6d8392bc52256058ec60f493c6a4d06d5505bccface3767e61/ruff-0.9.5-py3-none-manylinux_2_17_ppc64le.manylinux2014_ppc64le.whl", hash = "sha256:de92170dfa50c32a2b8206a647949590e752aca8100a0f6b8cefa02ae29dce80", size = 12763793, upload-time = "2025-02-06T19:46:43.294Z" },
    { url = "https://files.pythonhosted.org/packages/b3/d0/0a3d8f56d1e49af466dc770eeec5c125977ba9479af92e484b5b0251ce9c/ruff-0.9.5-py3-none-manylinux_2_17_s390x.manylinux2014_s390x.whl", hash = "sha256:3d28532d73b1f3f627ba88e1456f50748b37f3a345d2be76e4c653bec6c3e393", size = 14386234, upload-time = "2025-02-06T19:46:47.062Z" },
    { url = "https://files.pythonhosted.org/packages/04/70/e59c192a3ad476355e7f45fb3a87326f5219cc7c472e6b040c6c6595c8f0/ruff-0.9.5-py3-none-manylinux_2_17_x86_64.manylinux2014_x86_64.whl", hash = "sha256:2c746d7d1df64f31d90503ece5cc34d7007c06751a7a3bbeee10e5f2463d52d2", size = 12437505, upload-time = "2025-02-06T19:46:49.986Z" },
    { url = "https://files.pythonhosted.org/packages/55/4e/3abba60a259d79c391713e7a6ccabf7e2c96e5e0a19100bc4204f1a43a51/ruff-0.9.5-py3-none-musllinux_1_2_aarch64.whl", hash = "sha256:11417521d6f2d121fda376f0d2169fb529976c544d653d1d6044f4c5562516ee", size = 11884799, upload-time = "2025-02-06T19:46:53.593Z" },
    { url = "https://files.pythonhosted.org/packages/a3/db/b0183a01a9f25b4efcae919c18fb41d32f985676c917008620ad692b9d5f/ruff-0.9.5-py3-none-musllinux_1_2_armv7l.whl", hash = "sha256:5b9d71c3879eb32de700f2f6fac3d46566f644a91d3130119a6378f9312a38e1", size = 11527411, upload-time = "2025-02-06T19:46:56.531Z" },
    { url = "https://files.pythonhosted.org/packages/0a/e4/3ebfcebca3dff1559a74c6becff76e0b64689cea02b7aab15b8b32ea245d/ruff-0.9.5-py3-none-musllinux_1_2_i686.whl", hash = "sha256:2e36c61145e70febcb78483903c43444c6b9d40f6d2f800b5552fec6e4a7bb9a", size = 12078868, upload-time = "2025-02-06T19:46:59.28Z" },
    { url = "https://files.pythonhosted.org/packages/ec/b2/5ab808833e06c0a1b0d046a51c06ec5687b73c78b116e8d77687dc0cd515/ruff-0.9.5-py3-none-musllinux_1_2_x86_64.whl", hash = "sha256:2f71d09aeba026c922aa7aa19a08d7bd27c867aedb2f74285a2639644c1c12f5", size = 12524374, upload-time = "2025-02-06T19:47:02.897Z" },
    { url = "https://files.pythonhosted.org/packages/e0/51/1432afcc3b7aa6586c480142caae5323d59750925c3559688f2a9867343f/ruff-0.9.5-py3-none-win32.whl", hash = "sha256:134f958d52aa6fdec3b294b8ebe2320a950d10c041473c4316d2e7d7c2544723", size = 9853682, upload-time = "2025-02-06T19:47:05.576Z" },
    { url = "https://files.pythonhosted.org/packages/b7/ad/c7a900591bd152bb47fc4882a27654ea55c7973e6d5d6396298ad3fd6638/ruff-0.9.5-py3-none-win_amd64.whl", hash = "sha256:78cc6067f6d80b6745b67498fb84e87d32c6fc34992b52bffefbdae3442967d6", size = 10865744, upload-time = "2025-02-06T19:47:09.205Z" },
    { url = "https://files.pythonhosted.org/packages/75/d9/fde7610abd53c0c76b6af72fc679cb377b27c617ba704e25da834e0a0608/ruff-0.9.5-py3-none-win_arm64.whl", hash = "sha256:18a29f1a005bddb229e580795627d297dfa99f16b30c7039e73278cf6b5f9fa9", size = 10064595, upload-time = "2025-02-06T19:47:12.071Z" },
]

[[package]]
name = "setuptools"
version = "75.8.0"
source = { registry = "https://pypi.org/simple" }
sdist = { url = "https://files.pythonhosted.org/packages/92/ec/089608b791d210aec4e7f97488e67ab0d33add3efccb83a056cbafe3a2a6/setuptools-75.8.0.tar.gz", hash = "sha256:c5afc8f407c626b8313a86e10311dd3f661c6cd9c09d4bf8c15c0e11f9f2b0e6", size = 1343222, upload-time = "2025-01-08T18:28:23.98Z" }
wheels = [
    { url = "https://files.pythonhosted.org/packages/69/8a/b9dc7678803429e4a3bc9ba462fa3dd9066824d3c607490235c6a796be5a/setuptools-75.8.0-py3-none-any.whl", hash = "sha256:e3982f444617239225d675215d51f6ba05f845d4eec313da4418fdbb56fb27e3", size = 1228782, upload-time = "2025-01-08T18:28:20.912Z" },
]

[[package]]
name = "sniffio"
version = "1.3.1"
source = { registry = "https://pypi.org/simple" }
sdist = { url = "https://files.pythonhosted.org/packages/a2/87/a6771e1546d97e7e041b6ae58d80074f81b7d5121207425c964ddf5cfdbd/sniffio-1.3.1.tar.gz", hash = "sha256:f4324edc670a0f49750a81b895f35c3adb843cca46f0530f79fc1babb23789dc", size = 20372, upload-time = "2024-02-25T23:20:04.057Z" }
wheels = [
    { url = "https://files.pythonhosted.org/packages/e9/44/75a9c9421471a6c4805dbf2356f7c181a29c1879239abab1ea2cc8f38b40/sniffio-1.3.1-py3-none-any.whl", hash = "sha256:2f6da418d1f1e0fddd844478f41680e794e6051915791a034ff65e5f100525a2", size = 10235, upload-time = "2024-02-25T23:20:01.196Z" },
]

[[package]]
name = "starlette"
version = "0.45.3"
source = { registry = "https://pypi.org/simple" }
dependencies = [
    { name = "anyio" },
]
sdist = { url = "https://files.pythonhosted.org/packages/ff/fb/2984a686808b89a6781526129a4b51266f678b2d2b97ab2d325e56116df8/starlette-0.45.3.tar.gz", hash = "sha256:2cbcba2a75806f8a41c722141486f37c28e30a0921c5f6fe4346cb0dcee1302f", size = 2574076, upload-time = "2025-01-24T11:17:36.535Z" }
wheels = [
    { url = "https://files.pythonhosted.org/packages/d9/61/f2b52e107b1fc8944b33ef56bf6ac4ebbe16d91b94d2b87ce013bf63fb84/starlette-0.45.3-py3-none-any.whl", hash = "sha256:dfb6d332576f136ec740296c7e8bb8c8a7125044e7c6da30744718880cdd059d", size = 71507, upload-time = "2025-01-24T11:17:34.182Z" },
]

[[package]]
name = "tomli"
version = "2.2.1"
source = { registry = "https://pypi.org/simple" }
sdist = { url = "https://files.pythonhosted.org/packages/18/87/302344fed471e44a87289cf4967697d07e532f2421fdaf868a303cbae4ff/tomli-2.2.1.tar.gz", hash = "sha256:cd45e1dc79c835ce60f7404ec8119f2eb06d38b1deba146f07ced3bbc44505ff", size = 17175, upload-time = "2024-11-27T22:38:36.873Z" }
wheels = [
    { url = "https://files.pythonhosted.org/packages/43/ca/75707e6efa2b37c77dadb324ae7d9571cb424e61ea73fad7c56c2d14527f/tomli-2.2.1-cp311-cp311-macosx_10_9_x86_64.whl", hash = "sha256:678e4fa69e4575eb77d103de3df8a895e1591b48e740211bd1067378c69e8249", size = 131077, upload-time = "2024-11-27T22:37:54.956Z" },
    { url = "https://files.pythonhosted.org/packages/c7/16/51ae563a8615d472fdbffc43a3f3d46588c264ac4f024f63f01283becfbb/tomli-2.2.1-cp311-cp311-macosx_11_0_arm64.whl", hash = "sha256:023aa114dd824ade0100497eb2318602af309e5a55595f76b626d6d9f3b7b0a6", size = 123429, upload-time = "2024-11-27T22:37:56.698Z" },
    { url = "https://files.pythonhosted.org/packages/f1/dd/4f6cd1e7b160041db83c694abc78e100473c15d54620083dbd5aae7b990e/tomli-2.2.1-cp311-cp311-manylinux_2_17_aarch64.manylinux2014_aarch64.whl", hash = "sha256:ece47d672db52ac607a3d9599a9d48dcb2f2f735c6c2d1f34130085bb12b112a", size = 226067, upload-time = "2024-11-27T22:37:57.63Z" },
    { url = "https://files.pythonhosted.org/packages/a9/6b/c54ede5dc70d648cc6361eaf429304b02f2871a345bbdd51e993d6cdf550/tomli-2.2.1-cp311-cp311-manylinux_2_17_x86_64.manylinux2014_x86_64.whl", hash = "sha256:6972ca9c9cc9f0acaa56a8ca1ff51e7af152a9f87fb64623e31d5c83700080ee", size = 236030, upload-time = "2024-11-27T22:37:59.344Z" },
    { url = "https://files.pythonhosted.org/packages/1f/47/999514fa49cfaf7a92c805a86c3c43f4215621855d151b61c602abb38091/tomli-2.2.1-cp311-cp311-manylinux_2_5_i686.manylinux1_i686.manylinux_2_17_i686.manylinux2014_i686.whl", hash = "sha256:c954d2250168d28797dd4e3ac5cf812a406cd5a92674ee4c8f123c889786aa8e", size = 240898, upload-time = "2024-11-27T22:38:00.429Z" },
    { url = "https://files.pythonhosted.org/packages/73/41/0a01279a7ae09ee1573b423318e7934674ce06eb33f50936655071d81a24/tomli-2.2.1-cp311-cp311-musllinux_1_2_aarch64.whl", hash = "sha256:8dd28b3e155b80f4d54beb40a441d366adcfe740969820caf156c019fb5c7ec4", size = 229894, upload-time = "2024-11-27T22:38:02.094Z" },
    { url = "https://files.pythonhosted.org/packages/55/18/5d8bc5b0a0362311ce4d18830a5d28943667599a60d20118074ea1b01bb7/tomli-2.2.1-cp311-cp311-musllinux_1_2_i686.whl", hash = "sha256:e59e304978767a54663af13c07b3d1af22ddee3bb2fb0618ca1593e4f593a106", size = 245319, upload-time = "2024-11-27T22:38:03.206Z" },
    { url = "https://files.pythonhosted.org/packages/92/a3/7ade0576d17f3cdf5ff44d61390d4b3febb8a9fc2b480c75c47ea048c646/tomli-2.2.1-cp311-cp311-musllinux_1_2_x86_64.whl", hash = "sha256:33580bccab0338d00994d7f16f4c4ec25b776af3ffaac1ed74e0b3fc95e885a8", size = 238273, upload-time = "2024-11-27T22:38:04.217Z" },
    { url = "https://files.pythonhosted.org/packages/72/6f/fa64ef058ac1446a1e51110c375339b3ec6be245af9d14c87c4a6412dd32/tomli-2.2.1-cp311-cp311-win32.whl", hash = "sha256:465af0e0875402f1d226519c9904f37254b3045fc5084697cefb9bdde1ff99ff", size = 98310, upload-time = "2024-11-27T22:38:05.908Z" },
    { url = "https://files.pythonhosted.org/packages/6a/1c/4a2dcde4a51b81be3530565e92eda625d94dafb46dbeb15069df4caffc34/tomli-2.2.1-cp311-cp311-win_amd64.whl", hash = "sha256:2d0f2fdd22b02c6d81637a3c95f8cd77f995846af7414c5c4b8d0545afa1bc4b", size = 108309, upload-time = "2024-11-27T22:38:06.812Z" },
    { url = "https://files.pythonhosted.org/packages/52/e1/f8af4c2fcde17500422858155aeb0d7e93477a0d59a98e56cbfe75070fd0/tomli-2.2.1-cp312-cp312-macosx_10_13_x86_64.whl", hash = "sha256:4a8f6e44de52d5e6c657c9fe83b562f5f4256d8ebbfe4ff922c495620a7f6cea", size = 132762, upload-time = "2024-11-27T22:38:07.731Z" },
    { url = "https://files.pythonhosted.org/packages/03/b8/152c68bb84fc00396b83e7bbddd5ec0bd3dd409db4195e2a9b3e398ad2e3/tomli-2.2.1-cp312-cp312-macosx_11_0_arm64.whl", hash = "sha256:8d57ca8095a641b8237d5b079147646153d22552f1c637fd3ba7f4b0b29167a8", size = 123453, upload-time = "2024-11-27T22:38:09.384Z" },
    { url = "https://files.pythonhosted.org/packages/c8/d6/fc9267af9166f79ac528ff7e8c55c8181ded34eb4b0e93daa767b8841573/tomli-2.2.1-cp312-cp312-manylinux_2_17_aarch64.manylinux2014_aarch64.whl", hash = "sha256:4e340144ad7ae1533cb897d406382b4b6fede8890a03738ff1683af800d54192", size = 233486, upload-time = "2024-11-27T22:38:10.329Z" },
    { url = "https://files.pythonhosted.org/packages/5c/51/51c3f2884d7bab89af25f678447ea7d297b53b5a3b5730a7cb2ef6069f07/tomli-2.2.1-cp312-cp312-manylinux_2_17_x86_64.manylinux2014_x86_64.whl", hash = "sha256:db2b95f9de79181805df90bedc5a5ab4c165e6ec3fe99f970d0e302f384ad222", size = 242349, upload-time = "2024-11-27T22:38:11.443Z" },
    { url = "https://files.pythonhosted.org/packages/ab/df/bfa89627d13a5cc22402e441e8a931ef2108403db390ff3345c05253935e/tomli-2.2.1-cp312-cp312-manylinux_2_5_i686.manylinux1_i686.manylinux_2_17_i686.manylinux2014_i686.whl", hash = "sha256:40741994320b232529c802f8bc86da4e1aa9f413db394617b9a256ae0f9a7f77", size = 252159, upload-time = "2024-11-27T22:38:13.099Z" },
    { url = "https://files.pythonhosted.org/packages/9e/6e/fa2b916dced65763a5168c6ccb91066f7639bdc88b48adda990db10c8c0b/tomli-2.2.1-cp312-cp312-musllinux_1_2_aarch64.whl", hash = "sha256:400e720fe168c0f8521520190686ef8ef033fb19fc493da09779e592861b78c6", size = 237243, upload-time = "2024-11-27T22:38:14.766Z" },
    { url = "https://files.pythonhosted.org/packages/b4/04/885d3b1f650e1153cbb93a6a9782c58a972b94ea4483ae4ac5cedd5e4a09/tomli-2.2.1-cp312-cp312-musllinux_1_2_i686.whl", hash = "sha256:02abe224de6ae62c19f090f68da4e27b10af2b93213d36cf44e6e1c5abd19fdd", size = 259645, upload-time = "2024-11-27T22:38:15.843Z" },
    { url = "https://files.pythonhosted.org/packages/9c/de/6b432d66e986e501586da298e28ebeefd3edc2c780f3ad73d22566034239/tomli-2.2.1-cp312-cp312-musllinux_1_2_x86_64.whl", hash = "sha256:b82ebccc8c8a36f2094e969560a1b836758481f3dc360ce9a3277c65f374285e", size = 244584, upload-time = "2024-11-27T22:38:17.645Z" },
    { url = "https://files.pythonhosted.org/packages/1c/9a/47c0449b98e6e7d1be6cbac02f93dd79003234ddc4aaab6ba07a9a7482e2/tomli-2.2.1-cp312-cp312-win32.whl", hash = "sha256:889f80ef92701b9dbb224e49ec87c645ce5df3fa2cc548664eb8a25e03127a98", size = 98875, upload-time = "2024-11-27T22:38:19.159Z" },
    { url = "https://files.pythonhosted.org/packages/ef/60/9b9638f081c6f1261e2688bd487625cd1e660d0a85bd469e91d8db969734/tomli-2.2.1-cp312-cp312-win_amd64.whl", hash = "sha256:7fc04e92e1d624a4a63c76474610238576942d6b8950a2d7f908a340494e67e4", size = 109418, upload-time = "2024-11-27T22:38:20.064Z" },
    { url = "https://files.pythonhosted.org/packages/04/90/2ee5f2e0362cb8a0b6499dc44f4d7d48f8fff06d28ba46e6f1eaa61a1388/tomli-2.2.1-cp313-cp313-macosx_10_13_x86_64.whl", hash = "sha256:f4039b9cbc3048b2416cc57ab3bda989a6fcf9b36cf8937f01a6e731b64f80d7", size = 132708, upload-time = "2024-11-27T22:38:21.659Z" },
    { url = "https://files.pythonhosted.org/packages/c0/ec/46b4108816de6b385141f082ba99e315501ccd0a2ea23db4a100dd3990ea/tomli-2.2.1-cp313-cp313-macosx_11_0_arm64.whl", hash = "sha256:286f0ca2ffeeb5b9bd4fcc8d6c330534323ec51b2f52da063b11c502da16f30c", size = 123582, upload-time = "2024-11-27T22:38:22.693Z" },
    { url = "https://files.pythonhosted.org/packages/a0/bd/b470466d0137b37b68d24556c38a0cc819e8febe392d5b199dcd7f578365/tomli-2.2.1-cp313-cp313-manylinux_2_17_aarch64.manylinux2014_aarch64.whl", hash = "sha256:a92ef1a44547e894e2a17d24e7557a5e85a9e1d0048b0b5e7541f76c5032cb13", size = 232543, upload-time = "2024-11-27T22:38:24.367Z" },
    { url = "https://files.pythonhosted.org/packages/d9/e5/82e80ff3b751373f7cead2815bcbe2d51c895b3c990686741a8e56ec42ab/tomli-2.2.1-cp313-cp313-manylinux_2_17_x86_64.manylinux2014_x86_64.whl", hash = "sha256:9316dc65bed1684c9a98ee68759ceaed29d229e985297003e494aa825ebb0281", size = 241691, upload-time = "2024-11-27T22:38:26.081Z" },
    { url = "https://files.pythonhosted.org/packages/05/7e/2a110bc2713557d6a1bfb06af23dd01e7dde52b6ee7dadc589868f9abfac/tomli-2.2.1-cp313-cp313-manylinux_2_5_i686.manylinux1_i686.manylinux_2_17_i686.manylinux2014_i686.whl", hash = "sha256:e85e99945e688e32d5a35c1ff38ed0b3f41f43fad8df0bdf79f72b2ba7bc5272", size = 251170, upload-time = "2024-11-27T22:38:27.921Z" },
    { url = "https://files.pythonhosted.org/packages/64/7b/22d713946efe00e0adbcdfd6d1aa119ae03fd0b60ebed51ebb3fa9f5a2e5/tomli-2.2.1-cp313-cp313-musllinux_1_2_aarch64.whl", hash = "sha256:ac065718db92ca818f8d6141b5f66369833d4a80a9d74435a268c52bdfa73140", size = 236530, upload-time = "2024-11-27T22:38:29.591Z" },
    { url = "https://files.pythonhosted.org/packages/38/31/3a76f67da4b0cf37b742ca76beaf819dca0ebef26d78fc794a576e08accf/tomli-2.2.1-cp313-cp313-musllinux_1_2_i686.whl", hash = "sha256:d920f33822747519673ee656a4b6ac33e382eca9d331c87770faa3eef562aeb2", size = 258666, upload-time = "2024-11-27T22:38:30.639Z" },
    { url = "https://files.pythonhosted.org/packages/07/10/5af1293da642aded87e8a988753945d0cf7e00a9452d3911dd3bb354c9e2/tomli-2.2.1-cp313-cp313-musllinux_1_2_x86_64.whl", hash = "sha256:a198f10c4d1b1375d7687bc25294306e551bf1abfa4eace6650070a5c1ae2744", size = 243954, upload-time = "2024-11-27T22:38:31.702Z" },
    { url = "https://files.pythonhosted.org/packages/5b/b9/1ed31d167be802da0fc95020d04cd27b7d7065cc6fbefdd2f9186f60d7bd/tomli-2.2.1-cp313-cp313-win32.whl", hash = "sha256:d3f5614314d758649ab2ab3a62d4f2004c825922f9e370b29416484086b264ec", size = 98724, upload-time = "2024-11-27T22:38:32.837Z" },
    { url = "https://files.pythonhosted.org/packages/c7/32/b0963458706accd9afcfeb867c0f9175a741bf7b19cd424230714d722198/tomli-2.2.1-cp313-cp313-win_amd64.whl", hash = "sha256:a38aa0308e754b0e3c67e344754dff64999ff9b513e691d0e786265c93583c69", size = 109383, upload-time = "2024-11-27T22:38:34.455Z" },
    { url = "https://files.pythonhosted.org/packages/6e/c2/61d3e0f47e2b74ef40a68b9e6ad5984f6241a942f7cd3bbfbdbd03861ea9/tomli-2.2.1-py3-none-any.whl", hash = "sha256:cb55c73c5f4408779d0cf3eef9f762b9c9f147a77de7b258bef0a5628adc85cc", size = 14257, upload-time = "2024-11-27T22:38:35.385Z" },
]

[[package]]
name = "typing-extensions"
version = "4.12.2"
source = { registry = "https://pypi.org/simple" }
sdist = { url = "https://files.pythonhosted.org/packages/df/db/f35a00659bc03fec321ba8bce9420de607a1d37f8342eee1863174c69557/typing_extensions-4.12.2.tar.gz", hash = "sha256:1a7ead55c7e559dd4dee8856e3a88b41225abfe1ce8df57b7c13915fe121ffb8", size = 85321, upload-time = "2024-06-07T18:52:15.995Z" }
wheels = [
    { url = "https://files.pythonhosted.org/packages/26/9f/ad63fc0248c5379346306f8668cda6e2e2e9c95e01216d2b8ffd9ff037d0/typing_extensions-4.12.2-py3-none-any.whl", hash = "sha256:04e5ca0351e0f3f85c6853954072df659d0d13fac324d0072316b67d7794700d", size = 37438, upload-time = "2024-06-07T18:52:13.582Z" },
]

[[package]]
name = "werkzeug"
version = "3.1.3"
source = { registry = "https://pypi.org/simple" }
dependencies = [
    { name = "markupsafe" },
]
sdist = { url = "https://files.pythonhosted.org/packages/9f/69/83029f1f6300c5fb2471d621ab06f6ec6b3324685a2ce0f9777fd4a8b71e/werkzeug-3.1.3.tar.gz", hash = "sha256:60723ce945c19328679790e3282cc758aa4a6040e4bb330f53d30fa546d44746", size = 806925, upload-time = "2024-11-08T15:52:18.093Z" }
wheels = [
    { url = "https://files.pythonhosted.org/packages/52/24/ab44c871b0f07f491e5d2ad12c9bd7358e527510618cb1b803a88e986db1/werkzeug-3.1.3-py3-none-any.whl", hash = "sha256:54b78bf3716d19a65be4fceccc0d1d7b89e608834989dfae50ea87564639213e", size = 224498, upload-time = "2024-11-08T15:52:16.132Z" },
]

[[package]]
name = "zipp"
version = "3.23.0"
source = { registry = "https://pypi.org/simple" }
sdist = { url = "https://files.pythonhosted.org/packages/e3/02/0f2892c661036d50ede074e376733dca2ae7c6eb617489437771209d4180/zipp-3.23.0.tar.gz", hash = "sha256:a07157588a12518c9d4034df3fbbee09c814741a33ff63c05fa29d26a2404166", size = 25547, upload-time = "2025-06-08T17:06:39.4Z" }
wheels = [
    { url = "https://files.pythonhosted.org/packages/2e/54/647ade08bf0db230bfea292f893923872fd20be6ac6f53b2b936ba839d75/zipp-3.23.0-py3-none-any.whl", hash = "sha256:071652d6115ed432f5ce1d34c336c0adfd6a884660d1e9712a256d3d3bd4b14e", size = 10276, upload-time = "2025-06-08T17:06:38.034Z" },
]

[[package]]
name = "zstandard"
version = "0.23.0"
source = { registry = "https://pypi.org/simple" }
dependencies = [
    { name = "cffi", marker = "platform_python_implementation == 'PyPy'" },
]
sdist = { url = "https://files.pythonhosted.org/packages/ed/f6/2ac0287b442160a89d726b17a9184a4c615bb5237db763791a7fd16d9df1/zstandard-0.23.0.tar.gz", hash = "sha256:b2d8c62d08e7255f68f7a740bae85b3c9b8e5466baa9cbf7f57f1cde0ac6bc09", size = 681701, upload-time = "2024-07-15T00:18:06.141Z" }
wheels = [
    { url = "https://files.pythonhosted.org/packages/2a/55/bd0487e86679db1823fc9ee0d8c9c78ae2413d34c0b461193b5f4c31d22f/zstandard-0.23.0-cp310-cp310-macosx_10_9_x86_64.whl", hash = "sha256:bf0a05b6059c0528477fba9054d09179beb63744355cab9f38059548fedd46a9", size = 788701, upload-time = "2024-07-15T00:13:27.351Z" },
    { url = "https://files.pythonhosted.org/packages/e1/8a/ccb516b684f3ad987dfee27570d635822e3038645b1a950c5e8022df1145/zstandard-0.23.0-cp310-cp310-macosx_11_0_arm64.whl", hash = "sha256:fc9ca1c9718cb3b06634c7c8dec57d24e9438b2aa9a0f02b8bb36bf478538880", size = 633678, upload-time = "2024-07-15T00:13:30.24Z" },
    { url = "https://files.pythonhosted.org/packages/12/89/75e633d0611c028e0d9af6df199423bf43f54bea5007e6718ab7132e234c/zstandard-0.23.0-cp310-cp310-manylinux_2_17_aarch64.manylinux2014_aarch64.whl", hash = "sha256:77da4c6bfa20dd5ea25cbf12c76f181a8e8cd7ea231c673828d0386b1740b8dc", size = 4941098, upload-time = "2024-07-15T00:13:32.526Z" },
    { url = "https://files.pythonhosted.org/packages/4a/7a/bd7f6a21802de358b63f1ee636ab823711c25ce043a3e9f043b4fcb5ba32/zstandard-0.23.0-cp310-cp310-manylinux_2_17_ppc64le.manylinux2014_ppc64le.whl", hash = "sha256:b2170c7e0367dde86a2647ed5b6f57394ea7f53545746104c6b09fc1f4223573", size = 5308798, upload-time = "2024-07-15T00:13:34.925Z" },
    { url = "https://files.pythonhosted.org/packages/79/3b/775f851a4a65013e88ca559c8ae42ac1352db6fcd96b028d0df4d7d1d7b4/zstandard-0.23.0-cp310-cp310-manylinux_2_17_s390x.manylinux2014_s390x.whl", hash = "sha256:c16842b846a8d2a145223f520b7e18b57c8f476924bda92aeee3a88d11cfc391", size = 5341840, upload-time = "2024-07-15T00:13:37.376Z" },
    { url = "https://files.pythonhosted.org/packages/09/4f/0cc49570141dd72d4d95dd6fcf09328d1b702c47a6ec12fbed3b8aed18a5/zstandard-0.23.0-cp310-cp310-manylinux_2_17_x86_64.manylinux2014_x86_64.whl", hash = "sha256:157e89ceb4054029a289fb504c98c6a9fe8010f1680de0201b3eb5dc20aa6d9e", size = 5440337, upload-time = "2024-07-15T00:13:39.772Z" },
    { url = "https://files.pythonhosted.org/packages/e7/7c/aaa7cd27148bae2dc095191529c0570d16058c54c4597a7d118de4b21676/zstandard-0.23.0-cp310-cp310-manylinux_2_5_i686.manylinux1_i686.manylinux_2_17_i686.manylinux2014_i686.whl", hash = "sha256:203d236f4c94cd8379d1ea61db2fce20730b4c38d7f1c34506a31b34edc87bdd", size = 4861182, upload-time = "2024-07-15T00:13:42.495Z" },
    { url = "https://files.pythonhosted.org/packages/ac/eb/4b58b5c071d177f7dc027129d20bd2a44161faca6592a67f8fcb0b88b3ae/zstandard-0.23.0-cp310-cp310-musllinux_1_1_aarch64.whl", hash = "sha256:dc5d1a49d3f8262be192589a4b72f0d03b72dcf46c51ad5852a4fdc67be7b9e4", size = 4932936, upload-time = "2024-07-15T00:13:44.234Z" },
    { url = "https://files.pythonhosted.org/packages/44/f9/21a5fb9bb7c9a274b05ad700a82ad22ce82f7ef0f485980a1e98ed6e8c5f/zstandard-0.23.0-cp310-cp310-musllinux_1_1_x86_64.whl", hash = "sha256:752bf8a74412b9892f4e5b58f2f890a039f57037f52c89a740757ebd807f33ea", size = 5464705, upload-time = "2024-07-15T00:13:46.822Z" },
    { url = "https://files.pythonhosted.org/packages/49/74/b7b3e61db3f88632776b78b1db597af3f44c91ce17d533e14a25ce6a2816/zstandard-0.23.0-cp310-cp310-musllinux_1_2_aarch64.whl", hash = "sha256:80080816b4f52a9d886e67f1f96912891074903238fe54f2de8b786f86baded2", size = 4857882, upload-time = "2024-07-15T00:13:49.297Z" },
    { url = "https://files.pythonhosted.org/packages/4a/7f/d8eb1cb123d8e4c541d4465167080bec88481ab54cd0b31eb4013ba04b95/zstandard-0.23.0-cp310-cp310-musllinux_1_2_i686.whl", hash = "sha256:84433dddea68571a6d6bd4fbf8ff398236031149116a7fff6f777ff95cad3df9", size = 4697672, upload-time = "2024-07-15T00:13:51.447Z" },
    { url = "https://files.pythonhosted.org/packages/5e/05/f7dccdf3d121309b60342da454d3e706453a31073e2c4dac8e1581861e44/zstandard-0.23.0-cp310-cp310-musllinux_1_2_ppc64le.whl", hash = "sha256:ab19a2d91963ed9e42b4e8d77cd847ae8381576585bad79dbd0a8837a9f6620a", size = 5206043, upload-time = "2024-07-15T00:13:53.587Z" },
    { url = "https://files.pythonhosted.org/packages/86/9d/3677a02e172dccd8dd3a941307621c0cbd7691d77cb435ac3c75ab6a3105/zstandard-0.23.0-cp310-cp310-musllinux_1_2_s390x.whl", hash = "sha256:59556bf80a7094d0cfb9f5e50bb2db27fefb75d5138bb16fb052b61b0e0eeeb0", size = 5667390, upload-time = "2024-07-15T00:13:56.137Z" },
    { url = "https://files.pythonhosted.org/packages/41/7e/0012a02458e74a7ba122cd9cafe491facc602c9a17f590367da369929498/zstandard-0.23.0-cp310-cp310-musllinux_1_2_x86_64.whl", hash = "sha256:27d3ef2252d2e62476389ca8f9b0cf2bbafb082a3b6bfe9d90cbcbb5529ecf7c", size = 5198901, upload-time = "2024-07-15T00:13:58.584Z" },
    { url = "https://files.pythonhosted.org/packages/65/3a/8f715b97bd7bcfc7342d8adcd99a026cb2fb550e44866a3b6c348e1b0f02/zstandard-0.23.0-cp310-cp310-win32.whl", hash = "sha256:5d41d5e025f1e0bccae4928981e71b2334c60f580bdc8345f824e7c0a4c2a813", size = 430596, upload-time = "2024-07-15T00:14:00.693Z" },
    { url = "https://files.pythonhosted.org/packages/19/b7/b2b9eca5e5a01111e4fe8a8ffb56bdcdf56b12448a24effe6cfe4a252034/zstandard-0.23.0-cp310-cp310-win_amd64.whl", hash = "sha256:519fbf169dfac1222a76ba8861ef4ac7f0530c35dd79ba5727014613f91613d4", size = 495498, upload-time = "2024-07-15T00:14:02.741Z" },
    { url = "https://files.pythonhosted.org/packages/9e/40/f67e7d2c25a0e2dc1744dd781110b0b60306657f8696cafb7ad7579469bd/zstandard-0.23.0-cp311-cp311-macosx_10_9_x86_64.whl", hash = "sha256:34895a41273ad33347b2fc70e1bff4240556de3c46c6ea430a7ed91f9042aa4e", size = 788699, upload-time = "2024-07-15T00:14:04.909Z" },
    { url = "https://files.pythonhosted.org/packages/e8/46/66d5b55f4d737dd6ab75851b224abf0afe5774976fe511a54d2eb9063a41/zstandard-0.23.0-cp311-cp311-macosx_11_0_arm64.whl", hash = "sha256:77ea385f7dd5b5676d7fd943292ffa18fbf5c72ba98f7d09fc1fb9e819b34c23", size = 633681, upload-time = "2024-07-15T00:14:13.99Z" },
    { url = "https://files.pythonhosted.org/packages/63/b6/677e65c095d8e12b66b8f862b069bcf1f1d781b9c9c6f12eb55000d57583/zstandard-0.23.0-cp311-cp311-manylinux_2_17_aarch64.manylinux2014_aarch64.whl", hash = "sha256:983b6efd649723474f29ed42e1467f90a35a74793437d0bc64a5bf482bedfa0a", size = 4944328, upload-time = "2024-07-15T00:14:16.588Z" },
    { url = "https://files.pythonhosted.org/packages/59/cc/e76acb4c42afa05a9d20827116d1f9287e9c32b7ad58cc3af0721ce2b481/zstandard-0.23.0-cp311-cp311-manylinux_2_17_ppc64le.manylinux2014_ppc64le.whl", hash = "sha256:80a539906390591dd39ebb8d773771dc4db82ace6372c4d41e2d293f8e32b8db", size = 5311955, upload-time = "2024-07-15T00:14:19.389Z" },
    { url = "https://files.pythonhosted.org/packages/78/e4/644b8075f18fc7f632130c32e8f36f6dc1b93065bf2dd87f03223b187f26/zstandard-0.23.0-cp311-cp311-manylinux_2_17_s390x.manylinux2014_s390x.whl", hash = "sha256:445e4cb5048b04e90ce96a79b4b63140e3f4ab5f662321975679b5f6360b90e2", size = 5344944, upload-time = "2024-07-15T00:14:22.173Z" },
    { url = "https://files.pythonhosted.org/packages/76/3f/dbafccf19cfeca25bbabf6f2dd81796b7218f768ec400f043edc767015a6/zstandard-0.23.0-cp311-cp311-manylinux_2_17_x86_64.manylinux2014_x86_64.whl", hash = "sha256:fd30d9c67d13d891f2360b2a120186729c111238ac63b43dbd37a5a40670b8ca", size = 5442927, upload-time = "2024-07-15T00:14:24.825Z" },
    { url = "https://files.pythonhosted.org/packages/0c/c3/d24a01a19b6733b9f218e94d1a87c477d523237e07f94899e1c10f6fd06c/zstandard-0.23.0-cp311-cp311-manylinux_2_5_i686.manylinux1_i686.manylinux_2_17_i686.manylinux2014_i686.whl", hash = "sha256:d20fd853fbb5807c8e84c136c278827b6167ded66c72ec6f9a14b863d809211c", size = 4864910, upload-time = "2024-07-15T00:14:26.982Z" },
    { url = "https://files.pythonhosted.org/packages/1c/a9/cf8f78ead4597264f7618d0875be01f9bc23c9d1d11afb6d225b867cb423/zstandard-0.23.0-cp311-cp311-musllinux_1_1_aarch64.whl", hash = "sha256:ed1708dbf4d2e3a1c5c69110ba2b4eb6678262028afd6c6fbcc5a8dac9cda68e", size = 4935544, upload-time = "2024-07-15T00:14:29.582Z" },
    { url = "https://files.pythonhosted.org/packages/2c/96/8af1e3731b67965fb995a940c04a2c20997a7b3b14826b9d1301cf160879/zstandard-0.23.0-cp311-cp311-musllinux_1_1_x86_64.whl", hash = "sha256:be9b5b8659dff1f913039c2feee1aca499cfbc19e98fa12bc85e037c17ec6ca5", size = 5467094, upload-time = "2024-07-15T00:14:40.126Z" },
    { url = "https://files.pythonhosted.org/packages/ff/57/43ea9df642c636cb79f88a13ab07d92d88d3bfe3e550b55a25a07a26d878/zstandard-0.23.0-cp311-cp311-musllinux_1_2_aarch64.whl", hash = "sha256:65308f4b4890aa12d9b6ad9f2844b7ee42c7f7a4fd3390425b242ffc57498f48", size = 4860440, upload-time = "2024-07-15T00:14:42.786Z" },
    { url = "https://files.pythonhosted.org/packages/46/37/edb78f33c7f44f806525f27baa300341918fd4c4af9472fbc2c3094be2e8/zstandard-0.23.0-cp311-cp311-musllinux_1_2_i686.whl", hash = "sha256:98da17ce9cbf3bfe4617e836d561e433f871129e3a7ac16d6ef4c680f13a839c", size = 4700091, upload-time = "2024-07-15T00:14:45.184Z" },
    { url = "https://files.pythonhosted.org/packages/c1/f1/454ac3962671a754f3cb49242472df5c2cced4eb959ae203a377b45b1a3c/zstandard-0.23.0-cp311-cp311-musllinux_1_2_ppc64le.whl", hash = "sha256:8ed7d27cb56b3e058d3cf684d7200703bcae623e1dcc06ed1e18ecda39fee003", size = 5208682, upload-time = "2024-07-15T00:14:47.407Z" },
    { url = "https://files.pythonhosted.org/packages/85/b2/1734b0fff1634390b1b887202d557d2dd542de84a4c155c258cf75da4773/zstandard-0.23.0-cp311-cp311-musllinux_1_2_s390x.whl", hash = "sha256:b69bb4f51daf461b15e7b3db033160937d3ff88303a7bc808c67bbc1eaf98c78", size = 5669707, upload-time = "2024-07-15T00:15:03.529Z" },
    { url = "https://files.pythonhosted.org/packages/52/5a/87d6971f0997c4b9b09c495bf92189fb63de86a83cadc4977dc19735f652/zstandard-0.23.0-cp311-cp311-musllinux_1_2_x86_64.whl", hash = "sha256:034b88913ecc1b097f528e42b539453fa82c3557e414b3de9d5632c80439a473", size = 5201792, upload-time = "2024-07-15T00:15:28.372Z" },
    { url = "https://files.pythonhosted.org/packages/79/02/6f6a42cc84459d399bd1a4e1adfc78d4dfe45e56d05b072008d10040e13b/zstandard-0.23.0-cp311-cp311-win32.whl", hash = "sha256:f2d4380bf5f62daabd7b751ea2339c1a21d1c9463f1feb7fc2bdcea2c29c3160", size = 430586, upload-time = "2024-07-15T00:15:32.26Z" },
    { url = "https://files.pythonhosted.org/packages/be/a2/4272175d47c623ff78196f3c10e9dc7045c1b9caf3735bf041e65271eca4/zstandard-0.23.0-cp311-cp311-win_amd64.whl", hash = "sha256:62136da96a973bd2557f06ddd4e8e807f9e13cbb0bfb9cc06cfe6d98ea90dfe0", size = 495420, upload-time = "2024-07-15T00:15:34.004Z" },
    { url = "https://files.pythonhosted.org/packages/7b/83/f23338c963bd9de687d47bf32efe9fd30164e722ba27fb59df33e6b1719b/zstandard-0.23.0-cp312-cp312-macosx_10_9_x86_64.whl", hash = "sha256:b4567955a6bc1b20e9c31612e615af6b53733491aeaa19a6b3b37f3b65477094", size = 788713, upload-time = "2024-07-15T00:15:35.815Z" },
    { url = "https://files.pythonhosted.org/packages/5b/b3/1a028f6750fd9227ee0b937a278a434ab7f7fdc3066c3173f64366fe2466/zstandard-0.23.0-cp312-cp312-macosx_11_0_arm64.whl", hash = "sha256:1e172f57cd78c20f13a3415cc8dfe24bf388614324d25539146594c16d78fcc8", size = 633459, upload-time = "2024-07-15T00:15:37.995Z" },
    { url = "https://files.pythonhosted.org/packages/26/af/36d89aae0c1f95a0a98e50711bc5d92c144939efc1f81a2fcd3e78d7f4c1/zstandard-0.23.0-cp312-cp312-manylinux_2_17_aarch64.manylinux2014_aarch64.whl", hash = "sha256:b0e166f698c5a3e914947388c162be2583e0c638a4703fc6a543e23a88dea3c1", size = 4945707, upload-time = "2024-07-15T00:15:39.872Z" },
    { url = "https://files.pythonhosted.org/packages/cd/2e/2051f5c772f4dfc0aae3741d5fc72c3dcfe3aaeb461cc231668a4db1ce14/zstandard-0.23.0-cp312-cp312-manylinux_2_17_ppc64le.manylinux2014_ppc64le.whl", hash = "sha256:12a289832e520c6bd4dcaad68e944b86da3bad0d339ef7989fb7e88f92e96072", size = 5306545, upload-time = "2024-07-15T00:15:41.75Z" },
    { url = "https://files.pythonhosted.org/packages/0a/9e/a11c97b087f89cab030fa71206963090d2fecd8eb83e67bb8f3ffb84c024/zstandard-0.23.0-cp312-cp312-manylinux_2_17_s390x.manylinux2014_s390x.whl", hash = "sha256:d50d31bfedd53a928fed6707b15a8dbeef011bb6366297cc435accc888b27c20", size = 5337533, upload-time = "2024-07-15T00:15:44.114Z" },
    { url = "https://files.pythonhosted.org/packages/fc/79/edeb217c57fe1bf16d890aa91a1c2c96b28c07b46afed54a5dcf310c3f6f/zstandard-0.23.0-cp312-cp312-manylinux_2_17_x86_64.manylinux2014_x86_64.whl", hash = "sha256:72c68dda124a1a138340fb62fa21b9bf4848437d9ca60bd35db36f2d3345f373", size = 5436510, upload-time = "2024-07-15T00:15:46.509Z" },
    { url = "https://files.pythonhosted.org/packages/81/4f/c21383d97cb7a422ddf1ae824b53ce4b51063d0eeb2afa757eb40804a8ef/zstandard-0.23.0-cp312-cp312-manylinux_2_5_i686.manylinux1_i686.manylinux_2_17_i686.manylinux2014_i686.whl", hash = "sha256:53dd9d5e3d29f95acd5de6802e909ada8d8d8cfa37a3ac64836f3bc4bc5512db", size = 4859973, upload-time = "2024-07-15T00:15:49.939Z" },
    { url = "https://files.pythonhosted.org/packages/ab/15/08d22e87753304405ccac8be2493a495f529edd81d39a0870621462276ef/zstandard-0.23.0-cp312-cp312-musllinux_1_1_aarch64.whl", hash = "sha256:6a41c120c3dbc0d81a8e8adc73312d668cd34acd7725f036992b1b72d22c1772", size = 4936968, upload-time = "2024-07-15T00:15:52.025Z" },
    { url = "https://files.pythonhosted.org/packages/eb/fa/f3670a597949fe7dcf38119a39f7da49a8a84a6f0b1a2e46b2f71a0ab83f/zstandard-0.23.0-cp312-cp312-musllinux_1_1_x86_64.whl", hash = "sha256:40b33d93c6eddf02d2c19f5773196068d875c41ca25730e8288e9b672897c105", size = 5467179, upload-time = "2024-07-15T00:15:54.971Z" },
    { url = "https://files.pythonhosted.org/packages/4e/a9/dad2ab22020211e380adc477a1dbf9f109b1f8d94c614944843e20dc2a99/zstandard-0.23.0-cp312-cp312-musllinux_1_2_aarch64.whl", hash = "sha256:9206649ec587e6b02bd124fb7799b86cddec350f6f6c14bc82a2b70183e708ba", size = 4848577, upload-time = "2024-07-15T00:15:57.634Z" },
    { url = "https://files.pythonhosted.org/packages/08/03/dd28b4484b0770f1e23478413e01bee476ae8227bbc81561f9c329e12564/zstandard-0.23.0-cp312-cp312-musllinux_1_2_i686.whl", hash = "sha256:76e79bc28a65f467e0409098fa2c4376931fd3207fbeb6b956c7c476d53746dd", size = 4693899, upload-time = "2024-07-15T00:16:00.811Z" },
    { url = "https://files.pythonhosted.org/packages/2b/64/3da7497eb635d025841e958bcd66a86117ae320c3b14b0ae86e9e8627518/zstandard-0.23.0-cp312-cp312-musllinux_1_2_ppc64le.whl", hash = "sha256:66b689c107857eceabf2cf3d3fc699c3c0fe8ccd18df2219d978c0283e4c508a", size = 5199964, upload-time = "2024-07-15T00:16:03.669Z" },
    { url = "https://files.pythonhosted.org/packages/43/a4/d82decbab158a0e8a6ebb7fc98bc4d903266bce85b6e9aaedea1d288338c/zstandard-0.23.0-cp312-cp312-musllinux_1_2_s390x.whl", hash = "sha256:9c236e635582742fee16603042553d276cca506e824fa2e6489db04039521e90", size = 5655398, upload-time = "2024-07-15T00:16:06.694Z" },
    { url = "https://files.pythonhosted.org/packages/f2/61/ac78a1263bc83a5cf29e7458b77a568eda5a8f81980691bbc6eb6a0d45cc/zstandard-0.23.0-cp312-cp312-musllinux_1_2_x86_64.whl", hash = "sha256:a8fffdbd9d1408006baaf02f1068d7dd1f016c6bcb7538682622c556e7b68e35", size = 5191313, upload-time = "2024-07-15T00:16:09.758Z" },
    { url = "https://files.pythonhosted.org/packages/e7/54/967c478314e16af5baf849b6ee9d6ea724ae5b100eb506011f045d3d4e16/zstandard-0.23.0-cp312-cp312-win32.whl", hash = "sha256:dc1d33abb8a0d754ea4763bad944fd965d3d95b5baef6b121c0c9013eaf1907d", size = 430877, upload-time = "2024-07-15T00:16:11.758Z" },
    { url = "https://files.pythonhosted.org/packages/75/37/872d74bd7739639c4553bf94c84af7d54d8211b626b352bc57f0fd8d1e3f/zstandard-0.23.0-cp312-cp312-win_amd64.whl", hash = "sha256:64585e1dba664dc67c7cdabd56c1e5685233fbb1fc1966cfba2a340ec0dfff7b", size = 495595, upload-time = "2024-07-15T00:16:13.731Z" },
    { url = "https://files.pythonhosted.org/packages/80/f1/8386f3f7c10261fe85fbc2c012fdb3d4db793b921c9abcc995d8da1b7a80/zstandard-0.23.0-cp313-cp313-macosx_10_13_x86_64.whl", hash = "sha256:576856e8594e6649aee06ddbfc738fec6a834f7c85bf7cadd1c53d4a58186ef9", size = 788975, upload-time = "2024-07-15T00:16:16.005Z" },
    { url = "https://files.pythonhosted.org/packages/16/e8/cbf01077550b3e5dc86089035ff8f6fbbb312bc0983757c2d1117ebba242/zstandard-0.23.0-cp313-cp313-macosx_11_0_arm64.whl", hash = "sha256:38302b78a850ff82656beaddeb0bb989a0322a8bbb1bf1ab10c17506681d772a", size = 633448, upload-time = "2024-07-15T00:16:17.897Z" },
    { url = "https://files.pythonhosted.org/packages/06/27/4a1b4c267c29a464a161aeb2589aff212b4db653a1d96bffe3598f3f0d22/zstandard-0.23.0-cp313-cp313-manylinux_2_17_aarch64.manylinux2014_aarch64.whl", hash = "sha256:d2240ddc86b74966c34554c49d00eaafa8200a18d3a5b6ffbf7da63b11d74ee2", size = 4945269, upload-time = "2024-07-15T00:16:20.136Z" },
    { url = "https://files.pythonhosted.org/packages/7c/64/d99261cc57afd9ae65b707e38045ed8269fbdae73544fd2e4a4d50d0ed83/zstandard-0.23.0-cp313-cp313-manylinux_2_17_ppc64le.manylinux2014_ppc64le.whl", hash = "sha256:2ef230a8fd217a2015bc91b74f6b3b7d6522ba48be29ad4ea0ca3a3775bf7dd5", size = 5306228, upload-time = "2024-07-15T00:16:23.398Z" },
    { url = "https://files.pythonhosted.org/packages/7a/cf/27b74c6f22541f0263016a0fd6369b1b7818941de639215c84e4e94b2a1c/zstandard-0.23.0-cp313-cp313-manylinux_2_17_s390x.manylinux2014_s390x.whl", hash = "sha256:774d45b1fac1461f48698a9d4b5fa19a69d47ece02fa469825b442263f04021f", size = 5336891, upload-time = "2024-07-15T00:16:26.391Z" },
    { url = "https://files.pythonhosted.org/packages/fa/18/89ac62eac46b69948bf35fcd90d37103f38722968e2981f752d69081ec4d/zstandard-0.23.0-cp313-cp313-manylinux_2_17_x86_64.manylinux2014_x86_64.whl", hash = "sha256:6f77fa49079891a4aab203d0b1744acc85577ed16d767b52fc089d83faf8d8ed", size = 5436310, upload-time = "2024-07-15T00:16:29.018Z" },
    { url = "https://files.pythonhosted.org/packages/a8/a8/5ca5328ee568a873f5118d5b5f70d1f36c6387716efe2e369010289a5738/zstandard-0.23.0-cp313-cp313-manylinux_2_5_i686.manylinux1_i686.manylinux_2_17_i686.manylinux2014_i686.whl", hash = "sha256:ac184f87ff521f4840e6ea0b10c0ec90c6b1dcd0bad2f1e4a9a1b4fa177982ea", size = 4859912, upload-time = "2024-07-15T00:16:31.871Z" },
    { url = "https://files.pythonhosted.org/packages/ea/ca/3781059c95fd0868658b1cf0440edd832b942f84ae60685d0cfdb808bca1/zstandard-0.23.0-cp313-cp313-musllinux_1_1_aarch64.whl", hash = "sha256:c363b53e257246a954ebc7c488304b5592b9c53fbe74d03bc1c64dda153fb847", size = 4936946, upload-time = "2024-07-15T00:16:34.593Z" },
    { url = "https://files.pythonhosted.org/packages/ce/11/41a58986f809532742c2b832c53b74ba0e0a5dae7e8ab4642bf5876f35de/zstandard-0.23.0-cp313-cp313-musllinux_1_1_x86_64.whl", hash = "sha256:e7792606d606c8df5277c32ccb58f29b9b8603bf83b48639b7aedf6df4fe8171", size = 5466994, upload-time = "2024-07-15T00:16:36.887Z" },
    { url = "https://files.pythonhosted.org/packages/83/e3/97d84fe95edd38d7053af05159465d298c8b20cebe9ccb3d26783faa9094/zstandard-0.23.0-cp313-cp313-musllinux_1_2_aarch64.whl", hash = "sha256:a0817825b900fcd43ac5d05b8b3079937073d2b1ff9cf89427590718b70dd840", size = 4848681, upload-time = "2024-07-15T00:16:39.709Z" },
    { url = "https://files.pythonhosted.org/packages/6e/99/cb1e63e931de15c88af26085e3f2d9af9ce53ccafac73b6e48418fd5a6e6/zstandard-0.23.0-cp313-cp313-musllinux_1_2_i686.whl", hash = "sha256:9da6bc32faac9a293ddfdcb9108d4b20416219461e4ec64dfea8383cac186690", size = 4694239, upload-time = "2024-07-15T00:16:41.83Z" },
    { url = "https://files.pythonhosted.org/packages/ab/50/b1e703016eebbc6501fc92f34db7b1c68e54e567ef39e6e59cf5fb6f2ec0/zstandard-0.23.0-cp313-cp313-musllinux_1_2_ppc64le.whl", hash = "sha256:fd7699e8fd9969f455ef2926221e0233f81a2542921471382e77a9e2f2b57f4b", size = 5200149, upload-time = "2024-07-15T00:16:44.287Z" },
    { url = "https://files.pythonhosted.org/packages/aa/e0/932388630aaba70197c78bdb10cce2c91fae01a7e553b76ce85471aec690/zstandard-0.23.0-cp313-cp313-musllinux_1_2_s390x.whl", hash = "sha256:d477ed829077cd945b01fc3115edd132c47e6540ddcd96ca169facff28173057", size = 5655392, upload-time = "2024-07-15T00:16:46.423Z" },
    { url = "https://files.pythonhosted.org/packages/02/90/2633473864f67a15526324b007a9f96c96f56d5f32ef2a56cc12f9548723/zstandard-0.23.0-cp313-cp313-musllinux_1_2_x86_64.whl", hash = "sha256:fa6ce8b52c5987b3e34d5674b0ab529a4602b632ebab0a93b07bfb4dfc8f8a33", size = 5191299, upload-time = "2024-07-15T00:16:49.053Z" },
    { url = "https://files.pythonhosted.org/packages/b0/4c/315ca5c32da7e2dc3455f3b2caee5c8c2246074a61aac6ec3378a97b7136/zstandard-0.23.0-cp313-cp313-win32.whl", hash = "sha256:a9b07268d0c3ca5c170a385a0ab9fb7fdd9f5fd866be004c4ea39e44edce47dd", size = 430862, upload-time = "2024-07-15T00:16:51.003Z" },
    { url = "https://files.pythonhosted.org/packages/a2/bf/c6aaba098e2d04781e8f4f7c0ba3c7aa73d00e4c436bcc0cf059a66691d1/zstandard-0.23.0-cp313-cp313-win_amd64.whl", hash = "sha256:f3513916e8c645d0610815c257cbfd3242adfd5c4cfa78be514e5a3ebb42a41b", size = 495578, upload-time = "2024-07-15T00:16:53.135Z" },
]

[[package]]
name = "zstd-asgi"
version = "0.2"
source = { registry = "https://pypi.org/simple" }
dependencies = [
    { name = "starlette" },
    { name = "zstandard" },
]
sdist = { url = "https://files.pythonhosted.org/packages/05/6d/7f9dc583d2c08febb0b7650076dae055271b949834bbb193ff3446a7b36f/zstd-asgi-0.2.tar.gz", hash = "sha256:c578f5741598e61039f302cfe64603ed6f8e662350af30f6bf6ddcb870c91089", size = 5193, upload-time = "2023-12-17T12:51:09.04Z" }
wheels = [
    { url = "https://files.pythonhosted.org/packages/18/f1/eb6c18b9fec0b89fba51df0820b012f6c1340f467fdb3494bcfa2796b9ed/zstd_asgi-0.2-py3-none-any.whl", hash = "sha256:f4b8a3a39b7a941f3a75e6d316202d28b9d4fc8e22384403a6f2ff6ae6133b69", size = 4241, upload-time = "2023-12-17T12:51:07.479Z" },
]<|MERGE_RESOLUTION|>--- conflicted
+++ resolved
@@ -248,11 +248,8 @@
 [package.dev-dependencies]
 dev = [
     { name = "asgiref" },
-<<<<<<< HEAD
     { name = "connecpy-example" },
-=======
     { name = "flask" },
->>>>>>> d0f64f01
     { name = "grpcio" },
     { name = "grpcio-tools" },
     { name = "pip" },
@@ -276,11 +273,8 @@
 [package.metadata.requires-dev]
 dev = [
     { name = "asgiref" },
-<<<<<<< HEAD
     { name = "connecpy-example", editable = "example" },
-=======
     { name = "flask" },
->>>>>>> d0f64f01
     { name = "grpcio" },
     { name = "grpcio-tools" },
     { name = "pip", specifier = ">=24.0" },
