name: Release
on:
  push:
    tags:
      - "v*"
  workflow_dispatch:

permissions:
  id-token: write
  attestations: write
  contents: write

jobs:
  release:
    runs-on: ubuntu-24.04
    environment: release
    steps:
      - uses: actions/checkout@08c6903cd8c0fde910a37f88322edcfb5dd907a8 # v5.0.0

      - uses: astral-sh/setup-uv@557e51de59eb14aaaba2ed9621916900a91d50c6 # v6.6.1

      - uses: actions/setup-python@e797f83bcb11b83ae66e0230d6156d7c80228e7c # v6.0.0
        with:
          python-version-file: "pyproject.toml"

      - uses: actions/setup-go@44694675825211faa026b3c33043df3e48a5fa00 # v6.0.0
        with:
          go-version-file: protoc-gen-connect-python/go.mod
          cache-dependency-path: "**/go.mod"

      - run: uv sync --frozen

      - run: uv build

      - name: build codegen archives
        uses: goreleaser/goreleaser-action@e435ccd777264be153ace6237001ef4d979d3a7a # v6.4.0
        with:
          version: "~> v2"
          args: release --clean
        env:
          GITHUB_TOKEN: ${{ secrets.GITHUB_TOKEN }}

      - run: |
          uv sync --frozen
          uv run python scripts/generate_wheels.py
        working-directory: protoc-gen-connect-python

      - uses: actions/attest-build-provenance@977bb373ede98d70efdf65b84cb5f73e068dcc2a # v3.0.0
        with:
          subject-checksums: out/checksums.txt

<<<<<<< HEAD
      - name: publish connect-python
        uses: pypa/gh-action-pypi-publish@76f52bc884231f62b9a034ebfe128415bbaabdfc # v1.12.4
        with:
          skip-existing: true

      - name: publish protoc-gen-connect-python
        uses: pypa/gh-action-pypi-publish@76f52bc884231f62b9a034ebfe128415bbaabdfc # v1.12.4
=======
      - name: publish connecpy
        uses: pypa/gh-action-pypi-publish@ed0c53931b1dc9bd32cbe73a98c7f6766f8a527e # v1.13.0
        with:
          skip-existing: true

      - name: publish protoc-gen-connecpy
        uses: pypa/gh-action-pypi-publish@ed0c53931b1dc9bd32cbe73a98c7f6766f8a527e # v1.13.0
>>>>>>> 6dc80c07
        with:
          packages-dir: protoc-gen-connect-python/dist
          skip-existing: true<|MERGE_RESOLUTION|>--- conflicted
+++ resolved
@@ -49,23 +49,13 @@
         with:
           subject-checksums: out/checksums.txt
 
-<<<<<<< HEAD
       - name: publish connect-python
-        uses: pypa/gh-action-pypi-publish@76f52bc884231f62b9a034ebfe128415bbaabdfc # v1.12.4
+        uses: pypa/gh-action-pypi-publish@ed0c53931b1dc9bd32cbe73a98c7f6766f8a527e # v1.13.0
         with:
           skip-existing: true
 
       - name: publish protoc-gen-connect-python
-        uses: pypa/gh-action-pypi-publish@76f52bc884231f62b9a034ebfe128415bbaabdfc # v1.12.4
-=======
-      - name: publish connecpy
         uses: pypa/gh-action-pypi-publish@ed0c53931b1dc9bd32cbe73a98c7f6766f8a527e # v1.13.0
-        with:
-          skip-existing: true
-
-      - name: publish protoc-gen-connecpy
-        uses: pypa/gh-action-pypi-publish@ed0c53931b1dc9bd32cbe73a98c7f6766f8a527e # v1.13.0
->>>>>>> 6dc80c07
         with:
           packages-dir: protoc-gen-connect-python/dist
           skip-existing: true