import base64
from http import HTTPStatus
from typing import Any, Iterable, Mapping, Optional
from urllib.parse import parse_qs
from wsgiref.types import StartResponse, WSGIEnvironment

from . import _compression, _server_shared
from ._codec import Codec, get_codec
from ._protocol import (
    CONNECT_UNARY_CONTENT_TYPE_PREFIX,
    ConnectWireError,
    HTTPException,
    codec_name_from_content_type,
)
from ._server_shared import ServiceContext
from .code import Code
<<<<<<< HEAD
from .headers import Headers
=======
from .exceptions import ConnecpyException
>>>>>>> 9cdbd334


def _normalize_wsgi_headers(environ: WSGIEnvironment) -> dict:
    """Extract and normalize HTTP headers from WSGI environment."""
    headers = {}
    if "CONTENT_TYPE" in environ:
        headers["content-type"] = environ["CONTENT_TYPE"].lower()
    if "CONTENT_LENGTH" in environ:
        headers["content-length"] = environ["CONTENT_LENGTH"].lower()

    for key, value in environ.items():
        if key.startswith("HTTP_"):
            header = key[5:].replace("_", "-")
            headers[header] = value
    return headers


def _process_headers(headers: dict) -> Headers:
    """Convert headers dictionary to connecpy format."""
    result = Headers()
    for key, value in headers.items():
        if isinstance(value, (list, tuple)):
            for v in value:
                result.add(key, v)
        else:
            result.add(key, str(value))
    return result


def extract_metadata_from_query_params(query_string: str) -> dict:
    """Extract metadata from query parameters into a dictionary."""
    return parse_qs(query_string) if query_string else {}


def validate_request_headers(headers: dict) -> tuple[str, str]:
    """Validate and normalize request headers.

    Args:
        headers: Dictionary of request headers

    Returns:
        tuple[str, str]: Normalized content type and content encoding
    """
    # Get content type
    content_type = headers.get("content-type", "application/json").lower()
    if content_type not in ["application/json", "application/proto"]:
        raise ConnecpyException(
            Code.INVALID_ARGUMENT, f"Unsupported Content-Type: {content_type}"
        )

    # Get content encoding
    content_encoding = headers.get("content-encoding", "identity").lower()
    if content_encoding not in ["identity", "gzip", "br", "zstd"]:
        raise ConnecpyException(
            Code.UNIMPLEMENTED, f"Unsupported Content-Encoding: {content_encoding}"
        )

    return content_type, content_encoding


def prepare_response_headers(
    base_headers: dict[str, list[str]],
    selected_encoding: str,
    compressed_size: Optional[int] = None,
) -> tuple[dict[str, list[str]], bool]:
    """Prepare response headers and determine if compression should be used.

    Args:
        base_headers: Base response headers
        selected_encoding: Selected compression encoding
        compressed_size: Size of compressed content (if compression was attempted)

    Returns:
        tuple[dict, bool]: Final headers and whether to use compression
    """
    headers = base_headers.copy()
    use_compression = False

    if "content-type" not in headers:
        headers["content-type"] = ["application/proto"]

    if selected_encoding != "identity" and compressed_size is not None:
        headers["content-encoding"] = [selected_encoding]
        use_compression = True

    headers["vary"] = ["Accept-Encoding"]
    return headers, use_compression


def read_chunked(input_stream):
    chunks = []
    while True:
        line = input_stream.readline()
        if not line:
            break

        chunk_size = int(line.strip(), 16)
        if chunk_size == 0:
            # Zero-sized chunk indicates the end
            break

        chunk = input_stream.read(chunk_size)
        chunks.append(chunk)
        input_stream.read(2)  # CRLF
    return b"".join(chunks)


class ConnecpyWSGIApplication:
    """WSGI application for Connecpy."""

    def __init__(self, *, path: str, endpoints: Mapping[str, _server_shared.Endpoint]):
        """Initialize the WSGI application."""
        super().__init__()
        self._path = path
        self._endpoints = endpoints

    @property
    def path(self) -> str:
        """Get the path to mount the application to."""
        return self._path

    def __call__(
        self, environ: WSGIEnvironment, start_response: StartResponse
    ) -> Iterable[bytes]:
        """Handle incoming WSGI requests."""
        ctx: Optional[ServiceContext] = None
        try:
            request_method = environ.get("REQUEST_METHOD")
            request_headers = _process_headers(_normalize_wsgi_headers(environ))
            ctx = ServiceContext(request_headers)

            path = environ["PATH_INFO"]
            if not path:
                path = "/"

            endpoint = self._endpoints.get(path)
            if not endpoint and environ["SCRIPT_NAME"] == self._path:
                # The application was mounted at the service's path so we reconstruct
                # the full URL.
                endpoint = self._endpoints.get(self._path + path)

            if not endpoint:
                raise HTTPException(HTTPStatus.NOT_FOUND, [])

            request_method = environ["REQUEST_METHOD"]
            if request_method not in endpoint.allowed_methods:
                raise HTTPException(
                    HTTPStatus.METHOD_NOT_ALLOWED,
                    [("Allow", ", ".join(endpoint.allowed_methods))],
                )
            # Handle request based on method
            if request_method == "GET":
                request, codec = self._handle_get_request(environ, endpoint, ctx)
            else:
                request, codec = self._handle_post_request(
                    environ, endpoint, ctx, request_headers
                )

            # Process request
            proc = endpoint.make_proc()
            response = proc(request, ctx)

            # Encode response
            res_bytes = codec.encode(response)
            base_headers = {
                "content-type": [f"{CONNECT_UNARY_CONTENT_TYPE_PREFIX}{codec.name()}"]
            }

            # Handle compression if accepted
            accept_encoding = request_headers.get("accept-encoding", "identity")
            selected_encoding = _compression.select_encoding(accept_encoding)
            compressed_bytes = None
            if selected_encoding != "identity":
                compression = _compression.get_compression(selected_encoding)
                if compression:
                    compressed_bytes = compression.compress(res_bytes)
            response_headers, use_compression = prepare_response_headers(
                base_headers,
                selected_encoding,
                len(compressed_bytes) if compressed_bytes is not None else None,
            )

            # Convert headers to WSGI format
            wsgi_headers: list[tuple[str, str]] = []
            for key, values in response_headers.items():
                for value in values:
                    wsgi_headers.append((key.lower(), value))
            _add_context_headers(wsgi_headers, ctx)

            start_response("200 OK", wsgi_headers)
            final_response = (
                compressed_bytes if use_compression and compressed_bytes else res_bytes
            )
            return [final_response]
        except Exception as e:
            return self._handle_error(e, ctx, environ, start_response)

    def _handle_post_request(
        self,
        environ: WSGIEnvironment,
        endpoint: _server_shared.Endpoint,
        ctx: _server_shared.ServiceContext,
        request_headers: Headers,
    ) -> tuple[Any, Codec]:
        """Handle POST request with body."""

        codec_name = codec_name_from_content_type(
            request_headers.get("content-type", "")
        )
        codec = get_codec(codec_name)
        if not codec:
            raise HTTPException(
                HTTPStatus.UNSUPPORTED_MEDIA_TYPE,
                [("Accept-Post", "application/json, application/proto")],
            )

        try:
            content_length = environ.get("CONTENT_LENGTH")
            if not content_length:
                content_length = 0
            else:
                content_length = int(content_length)
            if content_length > 0:
                req_body = environ["wsgi.input"].read(content_length)
            else:
                input_stream = environ["wsgi.input"]
                req_body = read_chunked(input_stream)

            # Handle compression if specified
            compression_name = environ.get("HTTP_CONTENT_ENCODING", "identity").lower()
            if compression_name != "identity":
                compression = _compression.get_compression(compression_name)
                if not compression:
                    raise ConnecpyException(
                        Code.UNIMPLEMENTED,
                        f"unknown compression: '{compression_name}': supported encodings are {', '.join(_compression.get_available_compressions())}",
                    )
                try:
                    req_body = compression.decompress(req_body)
                except Exception as e:
                    raise ConnecpyException(
                        Code.INVALID_ARGUMENT,
                        f"Failed to decompress request body: {str(e)}",
                    )

            try:
                return codec.decode(req_body, endpoint.input()), codec
            except Exception as e:
                raise ConnecpyException(
                    Code.INVALID_ARGUMENT, f"Failed to decode request body: {str(e)}"
                )

        except Exception as e:
            if not isinstance(e, ConnecpyException):
                raise ConnecpyException(
                    Code.INTERNAL,
                    str(e),  # TODO
                )
            raise

    def _handle_get_request(self, environ, endpoint, ctx) -> tuple[Any, Codec]:
        """Handle GET request with query parameters."""
        try:
            query_string = environ.get("QUERY_STRING", "")
            params = parse_qs(query_string)

            if "message" not in params:
                raise ConnecpyException(
                    Code.INVALID_ARGUMENT,
                    "'message' parameter is required for GET requests",
                )

            message = params["message"][0]

            if "base64" in params and params["base64"][0] == "1":
                try:
                    message = base64.urlsafe_b64decode(message + "===")
                except Exception as e:
                    raise ConnecpyException(
                        Code.INVALID_ARGUMENT, f"Invalid base64 encoding: {str(e)}"
                    )
            else:
                message = message.encode("utf-8")

            # Handle compression if specified
            if "compression" in params:
                compression_name = params["compression"][0]
                compression = _compression.get_compression(compression_name)
                if not compression:
                    raise ConnecpyException(
                        Code.UNIMPLEMENTED,
                        f"unknown compression: '{compression_name}': supported encodings are {', '.join(_compression.get_available_compressions())}",
                    )
                message = compression.decompress(message)

            codec_name = params.get("encoding", ("",))[0]
            codec = get_codec(codec_name)
            if not codec:
                raise ConnecpyException(
                    Code.UNIMPLEMENTED, f"invalid message encoding: '{codec_name}'"
                )
            # Handle GET request with proto decoder
            try:
                # TODO - Use content type from queryparam
                request = codec.decode(message, endpoint.input())
                return request, codec
            except Exception as e:
                raise ConnecpyException(
                    Code.INVALID_ARGUMENT, f"Failed to decode message: {str(e)}"
                )

        except Exception as e:
            if not isinstance(e, ConnecpyException):
                raise ConnecpyException(Code.INTERNAL, str(e))
            raise

    def _handle_error(
        self, exc, ctx: Optional[ServiceContext], _environ, start_response
    ):
        """Handle and log errors with detailed information."""
        headers: list[tuple[str, str]]
        body: list[bytes]
        status: str
        if isinstance(exc, HTTPException):
            headers = exc.headers
            body = []
            status = f"{exc.status.value} {exc.status.phrase}"
        else:
            wire_error = ConnectWireError.from_exception(exc)
            http_status = wire_error.to_http_status()
            headers = [("Content-Type", "application/json")]
            body = [wire_error.to_json_bytes()]
            status = f"{http_status.code} {http_status.reason}"

        if ctx:
            _add_context_headers(headers, ctx)

        start_response(status, headers)
        return body


def _add_context_headers(headers: list[tuple[str, str]], ctx: ServiceContext) -> None:
    headers.extend((key, value) for key, value in ctx.response_headers().allitems())
    headers.extend(
        (f"trailer-{key}", value) for key, value in ctx.response_trailers().allitems()
    )<|MERGE_RESOLUTION|>--- conflicted
+++ resolved
@@ -14,11 +14,8 @@
 )
 from ._server_shared import ServiceContext
 from .code import Code
-<<<<<<< HEAD
+from .exceptions import ConnecpyException
 from .headers import Headers
-=======
-from .exceptions import ConnecpyException
->>>>>>> 9cdbd334
 
 
 def _normalize_wsgi_headers(environ: WSGIEnvironment) -> dict:
