import asyncio
import time
from dataclasses import dataclass
from functools import reduce
from typing import (
    Any,
    Callable,
    Generic,
    Iterable,
    Mapping,
    Optional,
    Protocol,
    Sequence,
    TypeVar,
    Union,
)

<<<<<<< HEAD
from connecpy import _server_shared, errors, exceptions
=======
from ._protocol import HTTPException
from .code import Code
from .exceptions import ConnecpyServerException
>>>>>>> 8de6617f

T = TypeVar("T")
U = TypeVar("U")


class ServiceContext:
    """
    Represents the context of a Connecpy service.

    Attributes:
        _peer: The peer information of the service.
        _invocation_metadata: The invocation metadata of the service.
        _code: The response code of the service.
        _details: The response details of the service.
        _trailing_metadata: The trailing metadata of the service.
        _timeout_sec: The timeout duration in seconds.
        _start_time: The start time of the service.
    """

    _response_headers: Optional[list[tuple[str, str]]] = None
    _response_trailers: Optional[list[tuple[str, str]]] = None

    def __init__(self, request_headers: Mapping[str, Sequence[str]]):
        """
        Initialize a Context object.
        """
        self._request_headers = request_headers
        self._trailing_metadata = {}

        # We don't require connect-protocol-version header. connect-go provides an option
        # to require it but it's almost never used in practice.
        connect_protocol_version = self._request_headers.get(
            "connect-protocol-version", ["1"]
        )[0]
        if connect_protocol_version != "1":
            raise ConnecpyServerException(
                code=Code.INVALID_ARGUMENT,
                message=f"connect-protocol-version must be '1': got '{connect_protocol_version}'",
            )
        self._connect_protocol_version = connect_protocol_version

        timeout_ms: Union[str, None] = request_headers.get(
            "connect-timeout-ms", [None]
        )[0]
        if timeout_ms is None:
            self._end_time = None
        else:
<<<<<<< HEAD
            self._end_time = time.monotonic() + float(timeout_ms) / 1000.0
=======
            self._timeout_sec = float(timeout_ms) / 1000.0
            self._start_time = time.time()

    async def abort(self, code, message):
        """
        Abort the current request with the given code and message.

        :param code: The HTTP status code to return.
        :param message: The error message to include in the response.
        :raises: exceptions.ConnecpyServerException
        """
        raise ConnecpyServerException(code=code, message=message)

    def code(self) -> int:
        """
        Get the status code associated with the context.

        Returns:
            int: The status code associated with the context.
        """
        return self._code

    def details(self) -> str:
        """
        Returns the details of the context.

        :return: The details of the context.
        :rtype: str
        """
        return self._details

    def invocation_metadata(self) -> Mapping[str, List[str]]:
        """
        Returns the invocation metadata associated with the context.

        :return: A mapping of metadata keys to lists of metadata values.
        """
        return self._invocation_metadata
>>>>>>> 8de6617f

    def request_headers(self) -> Mapping[str, Sequence[str]]:
        """
        Returns the request headers associated with the context.

        :return: A mapping of header keys to lists of header values.
        """
        return self._request_headers

    def response_headers(self) -> Sequence[tuple[str, str]]:
        """
        Returns the response headers that will be sent before the response.
        """
        if self._response_headers is None:
            return ()
        return self._response_headers

    def clear_response_headers(self) -> None:
        """
        Clears the response headers that will be sent before the response.
        """
        self._response_headers = None

    def add_response_header(self, key: str, value: str) -> None:
        """
        Add a response header to send before the response.

        Args:
            key (str): The header key.
            value (str): The header value.

        Returns:
            None
        """
        if self._response_headers is None:
            self._response_headers = []
        self._response_headers.append((key, value))

    def response_trailers(self) -> Sequence[tuple[str, str]]:
        """
        Returns the response trailers that will be sent after the response.
        """
        if self._response_trailers is None:
            return ()
        return self._response_trailers

    def clear_response_trailers(self) -> None:
        """
        Clears the response trailers that will be sent after the response.
        """
        self._response_trailers = None

    def add_response_trailer(self, key: str, value: str) -> None:
        """
        Add a response trailer to send after the response.

        Args:
            key (str): The header key.
            value (str): The header value.

        Returns:
            None
        """
        if self._response_trailers is None:
            self._response_trailers = []
        self._response_trailers.append((key, value))

    def timeout_ms(self) -> float | None:
        """
        Calculate the remaining time until the timeout.

        Returns:
            float | None: The remaining time in milliseconds, or None if no timeout is set.
        """
        if self._end_time is None:
            return None
        return (self._end_time - time.monotonic()) * 1000.0


class ServerInterceptor(Protocol):
    """Interceptor for asynchronous Connecpy server."""

    async def intercept(
        self,
        method: Callable,
        request: Any,
        ctx: ServiceContext,
        method_name: str,
    ) -> Any: ...


@dataclass
class Endpoint(Generic[T, U]):
    """
    Represents an endpoint in a service.

    Attributes:
        service_name (str): The name of the service.
        name (str): The name of the endpoint.
        function (Callable[[T, context.ServiceContext], U]): The function that implements the endpoint.
        input (type): The type of the input parameter.
        output (type): The type of the output parameter.
        allowed_methods (list[str]): The allowed HTTP methods for the endpoint.
        _async_proc (Callable[[T, context.ServiceContext], U] | None): The asynchronous function that implements the endpoint.
    """

    service_name: str
    name: str
    function: Callable[
        [
            T,
            ServiceContext,
        ],
        U,
    ]
    input: type
    output: type
    allowed_methods: tuple[str, ...] = ("POST",)
    _async_proc: Union[
        Callable[
            [
                T,
                ServiceContext,
            ],
            U,
        ],
        None,
    ] = None
    _proc: Union[
        Callable[
            [
                T,
                ServiceContext,
            ],
            U,
        ],
        None,
    ] = None

    def make_async_proc(
        self,
        interceptors: Iterable[ServerInterceptor],
    ) -> Callable[[T, ServiceContext], U]:
        """
        Creates an asynchronous function that implements the endpoint.

        Args:
            interceptors (Iterable[interceptor.AsyncConnecpyServerInterceptor]): The interceptors to apply to the endpoint.

        Returns:
            Callable[[T, context.ServiceContext], U]: The asynchronous function that implements the endpoint.
        """
        if self._async_proc is not None:
            return self._async_proc

        method_name = self.name
        reversed_interceptors = reversed(tuple(interceptors))
        self._async_proc = reduce(
            lambda acc, interceptor: _apply_interceptor(interceptor, acc, method_name),
            reversed_interceptors,
            asynchronize(self.function),
        )  # type: ignore

        return self._async_proc  # type: ignore

    def make_proc(
        self,
    ) -> Callable[[T, ServiceContext], U]:
        """
        Creates an asynchronous function that implements the endpoint.

        Args:
            interceptors (Tuple[interceptor.AsyncConnecpyServerInterceptor, ...]): The interceptors to apply to the endpoint.

        Returns:
            Callable[[T, context.ServiceContext], U]: The asynchronous function that implements the endpoint.
        """
        if self._proc is not None:
            return self._proc

        self._proc = self.function

        return self._proc  # type: ignore


def thread_pool_runner(func):
    async def run(request, ctx: ServiceContext):
        return await asyncio.to_thread(func, request, ctx)

    return run


def asynchronize(func) -> Callable:
    """
    Decorator that converts a synchronous function into an asynchronous function.

    If the input function is already a coroutine function, it is returned as is.
    Otherwise, it is wrapped in a thread pool runner to execute it asynchronously.

    Args:
        func: The synchronous function to be converted.

    Returns:
        The converted asynchronous function.

    """
    if asyncio.iscoroutinefunction(func):
        return func
    else:
        return thread_pool_runner(func)


def _apply_interceptor(
    interceptor: ServerInterceptor, method: Callable, method_name: str
):
    async def run_interceptor(request: Any, ctx: ServiceContext) -> Any:
        return await interceptor.intercept(method, request, ctx, method_name)

    return run_interceptor<|MERGE_RESOLUTION|>--- conflicted
+++ resolved
@@ -15,13 +15,8 @@
     Union,
 )
 
-<<<<<<< HEAD
-from connecpy import _server_shared, errors, exceptions
-=======
-from ._protocol import HTTPException
 from .code import Code
 from .exceptions import ConnecpyServerException
->>>>>>> 8de6617f
 
 T = TypeVar("T")
 U = TypeVar("U")
@@ -69,48 +64,7 @@
         if timeout_ms is None:
             self._end_time = None
         else:
-<<<<<<< HEAD
             self._end_time = time.monotonic() + float(timeout_ms) / 1000.0
-=======
-            self._timeout_sec = float(timeout_ms) / 1000.0
-            self._start_time = time.time()
-
-    async def abort(self, code, message):
-        """
-        Abort the current request with the given code and message.
-
-        :param code: The HTTP status code to return.
-        :param message: The error message to include in the response.
-        :raises: exceptions.ConnecpyServerException
-        """
-        raise ConnecpyServerException(code=code, message=message)
-
-    def code(self) -> int:
-        """
-        Get the status code associated with the context.
-
-        Returns:
-            int: The status code associated with the context.
-        """
-        return self._code
-
-    def details(self) -> str:
-        """
-        Returns the details of the context.
-
-        :return: The details of the context.
-        :rtype: str
-        """
-        return self._details
-
-    def invocation_metadata(self) -> Mapping[str, List[str]]:
-        """
-        Returns the invocation metadata associated with the context.
-
-        :return: A mapping of metadata keys to lists of metadata values.
-        """
-        return self._invocation_metadata
->>>>>>> 8de6617f
 
     def request_headers(self) -> Mapping[str, Sequence[str]]:
         """
