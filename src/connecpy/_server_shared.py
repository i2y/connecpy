--- conflicted
+++ resolved
@@ -13,12 +13,8 @@
 )
 
 from .code import Code
-<<<<<<< HEAD
-from .exceptions import ConnecpyServerException
+from .exceptions import ConnecpyException
 from .headers import Headers
-=======
-from .exceptions import ConnecpyException
->>>>>>> 9cdbd334
 
 T = TypeVar("T")
 U = TypeVar("U")
