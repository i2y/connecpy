# connect-python

[![License](https://img.shields.io/badge/License-Apache_2.0-blue.svg)](https://opensource.org/licenses/Apache-2.0)
[![CI](https://github.com/github/connect-python/actions/workflows/ci.yaml/badge.svg)](https://github.com/github/connect-python/actions/workflows/ci.yaml)
[![codecov](https://codecov.io/github/github/connect-python/graph/badge.svg)](https://codecov.io/github/github/connect-python)
[![PyPI version](https://img.shields.io/pypi/v/connectrpc)](https://pypi.org/project/connectrpc)

A Python implementation of [Connect](https://connectrpc.com/): Protobuf RPC that works.

This repo provides a Python implementation of Connect, including both client and server support. It includes a protoc plugin that generates typed client stubs and server interfaces from your `.proto` files, along with runtime libraries for both synchronous and asynchronous code.

## Features

- **Clients**: Both synchronous and asynchronous clients backed by [httpx](https://www.python-httpx.org/)
- **Servers**: WSGI and ASGI server implementations for use with any Python app server
- **Type Safety**: Fully type-annotated, including the generated code
- **Compression**: Built-in support for gzip, brotli, and zstd compression
- **Interceptors**: Server-side and client-side interceptors for cross-cutting concerns
- **Streaming**: Full support for server, client, and bidirectional streaming
- **Standards Compliant**: Verified implementation using the official
  [Connect conformance](https://github.com/connectrpc/conformance) test
  suite

## Installation

### Install the runtime library

```bash
pip install connect-python
```

Or with your preferred package manager:

```bash
<<<<<<< HEAD
# Using uv
uv add connect-python
=======
# Install to a custom directory
curl -sSL https://raw.githubusercontent.com/i2y/connecpy/main/install.sh | PROTOC_GEN_CONNECPY_INSTALL=$HOME/.local/bin bash

# Install a specific version
curl -sSL https://raw.githubusercontent.com/i2y/connecpy/main/install.sh | VERSION=v2.2.0 bash

# Combine multiple options
curl -sSL https://raw.githubusercontent.com/i2y/connecpy/main/install.sh | PROTOC_GEN_CONNECPY_INSTALL=$HOME/.local/bin VERSION=v2.2.0 bash
```

#### Option 2: Manual Download

1. **Download the appropriate archive for your platform** from [GitHub Releases](https://github.com/i2y/connecpy/releases/latest):

   - **Linux AMD64**: `protoc-gen-connecpy_VERSION_linux_amd64.tar.gz`
   - **Linux ARM64**: `protoc-gen-connecpy_VERSION_linux_arm64.tar.gz`
   - **macOS Intel**: `protoc-gen-connecpy_VERSION_darwin_amd64.tar.gz`
   - **macOS Apple Silicon**: `protoc-gen-connecpy_VERSION_darwin_arm64.tar.gz`
   - **Windows AMD64**: `protoc-gen-connecpy_VERSION_windows_amd64.zip`
   - **Windows ARM64**: `protoc-gen-connecpy_VERSION_windows_arm64.zip`

2. **Extract and install the binary:**

   **Linux/macOS:**

   ```bash
   # Extract the archive
   tar -xzf protoc-gen-connecpy_*.tar.gz

   # Make executable (if needed)
   chmod +x protoc-gen-connecpy

   # Move to a directory in PATH
   sudo mv protoc-gen-connecpy /usr/local/bin/
   # Or for user-only installation:
   # mkdir -p ~/.local/bin
   # mv protoc-gen-connecpy ~/.local/bin/
   # Make sure ~/.local/bin is in your PATH
   ```

   **Windows (PowerShell):**

   ```powershell
   # Extract the archive
   Expand-Archive protoc-gen-connecpy_*.zip -DestinationPath .

   # Move to a directory in PATH, for example:
   Move-Item protoc-gen-connecpy.exe C:\Tools\
   # Then add C:\Tools to your PATH environment variable:
   # [System.Environment]::SetEnvironmentVariable("PATH", $env:PATH + ";C:\Tools", "User")
   ```

3. **Verify installation:**

   ```bash
   # Check if the plugin is accessible
   which protoc-gen-connecpy  # Linux/macOS
   where protoc-gen-connecpy  # Windows

   # Test with protoc (requires a .proto file)
   protoc --connecpy_out=. --connecpy_opt=paths=source_relative test.proto
   ```

#### Option 3: Install with Go

If you have Go installed, you can install the plugin directly:

```sh
go install github.com/i2y/connecpy/v2/protoc-gen-connecpy@latest
```

This will install the binary to `$GOPATH/bin` (or `$HOME/go/bin` if GOPATH is not set). Make sure this directory is in your PATH.

### Install the Python package

Additionally, please add the connecpy package to your project using your preferred package manager. For instance, with [uv](https://docs.astral.sh/uv/), use the command:
>>>>>>> eed635bc

# Using poetry
poetry add connect-python
```

### Install the code generator

With a protobuf definition in hand, you can generate stub code. This is
easiest using buf, but you can also use protoc if you're feeling
masochistic.

Install the compiler (e.g. `pip install protoc-gen-connect-python`), and
it can be referenced as `protoc-gen-connect-python`. Alternatively, download
a precompiled binary from the [releases](https://github.com/connectrpc/connect-python/releases).

A reasonable `buf.gen.yaml`:

```yaml
version: v2
plugins:
  - remote: buf.build/protocolbuffers/python
    out: .
  - remote: buf.build/protocolbuffers/pyi
    out: .
  - local: .venv/bin/protoc-gen-connect-python
    out: .
```

`protoc-gen-connect-python` is only needed for code generation. Your actual
application should include `connect-python` as a dependency for the runtime
component.

For more usage details, see the [docs](./docs/usage.md).

### Basic Client Usage

```python
import httpx
from your_service_pb2 import HelloRequest, HelloResponse
from your_service_connect import HelloServiceClient

# Create async client
async def main():
    async with httpx.AsyncClient() as session:
        client = HelloServiceClient(
            base_url="https://api.example.com",
            session=session
        )

        # Make a unary RPC call
        response = await client.say_hello(HelloRequest(name="World"))
        print(response.message)  # "Hello, World!"
```

### Basic Server Usage

```python
from connectrpc.request import RequestContext
from your_service_pb2 import HelloRequest, HelloResponse
from your_service_connect import HelloService, HelloServiceASGIApplication

class MyHelloService(HelloService):
    async def say_hello(self, request: HelloRequest, ctx: RequestContext) -> HelloResponse:
        return HelloResponse(message=f"Hello, {request.name}!")

# Create ASGI app
app = HelloServiceASGIApplication(MyHelloService())

# Run with any ASGI server like uvicorn and hypercorn:
# uvicorn server:app --port 8080
```

### Basic Client Usage (Synchronous)

```python
import httpx
from your_service_pb2 import HelloRequest
from your_service_connect import HelloServiceClientSync

# Create sync client
def main():
    with httpx.Client() as session:
        client = HelloServiceClientSync(
            base_url="https://api.example.com",
            session=session
        )

        # Make a unary RPC call
        response = client.say_hello(HelloRequest(name="World"))
        print(response.message)  # "Hello, World!"

if __name__ == "__main__":
    main()
```

For more detailed usage including streaming, interceptors, and advanced features, see the [documentation](./docs/usage.md).

## Streaming Support

connect-python supports all RPC streaming types:

- **Unary**: Single request, single response
- **Server Streaming**: Single request, multiple responses
- **Client Streaming**: Multiple requests, single response
- **Bidirectional Streaming**: Multiple requests, multiple responses

### Server Streaming

Single request, multiple responses:

```python
# Server implementation
async def make_hats(self, req: Size, ctx: RequestContext) -> AsyncIterator[Hat]:
    for i in range(3):
        yield Hat(size=req.inches + i, color=["red", "green", "blue"][i])

# Client usage
async for hat in client.make_hats(Size(inches=12)):
    print(f"Received: {hat}")
```

### Client Streaming

Multiple requests, single response:

```python
# Server implementation
async def collect_sizes(self, reqs: AsyncIterator[Size], ctx: RequestContext) -> Summary:
    total = 0
    count = 0
    async for size in reqs:
        total += size.inches
        count += 1
    return Summary(total=total, average=total/count if count else 0)

# Client usage
async def send_sizes():
    for i in range(5):
        yield Size(inches=i * 2)

summary = await client.collect_sizes(send_sizes())
```

<<<<<<< HEAD
### Bidirectional Streaming
=======
### Bidirectional Streaming RPC

Bidirectional streaming RPCs allow both client and server to send multiple messages to each other. Connecpy supports both:

- **Full-duplex bidirectional streaming**: Client and server can send and receive messages simultaneously
- **Half-duplex bidirectional streaming**: Client finishes sending all requests before the server starts sending responses

### Important Notes on Streaming

1. **Server Implementation**:

   - **HTTP/2 ASGI servers** (hypercorn, daphne): Support all streaming types including full-duplex bidirectional streaming
   - **HTTP/1 ASGI/WSGI servers**: Support unary, server streaming, client streaming, and half-duplex bidirectional streaming
   - **Note**: Full-duplex bidirectional streaming is not supported by WSGI servers due to protocol limitations (WSGI servers read the entire request before processing)

2. **Client Support**:

   - Both `ConnecpyClient` (async) and `ConnecpyClientSync` support receiving streaming responses
   - Both support sending streaming requests (client streaming)
   - Full-duplex bidirectional streaming is currently not supported

3. **Resource Management**: When using streaming responses, resource will be cleaned up when the returned iterator completes or is garbage collected.

4. **Error Handling**: Streaming RPCs can raise exceptions during iteration:

   ```python
   # Async version
   try:
       async for message in stream:
           process(message)
   except ConnecpyException as e:
       print(f"Stream error: {e.code} - {e.message}")

   # Sync version
   try:
       for message in stream:
           process(message)
   except ConnecpyException as e:
       print(f"Stream error: {e.code} - {e.message}")
   ```

5. **Bidirectional Streaming**:
   - Both full-duplex and half-duplex modes are supported
   - In full-duplex mode, client and server can send/receive messages simultaneously
   - In half-duplex mode, client must finish sending before server starts responding
>>>>>>> eed635bc

Multiple requests and responses:

```python
# Server implementation (like the Eliza chatbot)
async def converse(self, reqs: AsyncIterator[ConverseRequest], ctx: RequestContext) -> AsyncIterator[ConverseResponse]:
    async for req in reqs:
        # Process and respond to each message
        reply = process_message(req.sentence)
        yield ConverseResponse(sentence=reply)

# Client usage
async def chat():
    yield ConverseRequest(sentence="Hello")
    yield ConverseRequest(sentence="How are you?")

async for response in client.converse(chat()):
    print(f"Response: {response.sentence}")
```

### Streaming Notes

- **HTTP/2 ASGI servers** (Hypercorn, Daphne): Support all streaming types including full-duplex bidirectional
- **HTTP/1.1 servers**: Support half-duplex bidirectional streaming only
- **WSGI servers**: Support streaming but not full-duplex bidirectional due to protocol limitations

## Examples

The `example/` directory contains complete working examples demonstrating all features:

- **Eliza Chatbot**: A Connect implementation of the classic ELIZA psychotherapist chatbot
  - `eliza_service.py` - Async ASGI server implementation
  - `eliza_service_sync.py` - Synchronous WSGI server implementation
  - `eliza_client.py` - Async client example
  - `eliza_client_sync.py` - Synchronous client example
- **All streaming patterns**: Unary, server streaming, client streaming, and bidirectional
- **Integration examples**: Starlette, Flask, and other frameworks

Run the Eliza example:

```bash
# Start the server
cd example
uvicorn example.eliza_service:app --port 8080

# In another terminal, run the client
python -m example.eliza_client
```

## Supported Protocols

- ✅ Connect Protocol over HTTP/1.1 and HTTP/2
- 🚧 gRPC Protocol support is not available
- 🚧 gRPC-Web Protocol support is not available

## Server Runtime Options

For ASGI servers:

- [Uvicorn](https://www.uvicorn.org/) - Lightning-fast ASGI server
- [Daphne](https://github.com/django/daphne) - Django Channels' ASGI server with HTTP/2 support
- [Hypercorn](https://gitlab.com/pgjones/hypercorn) - ASGI server with HTTP/2 and HTTP/3 support

For WSGI servers:

- [Gunicorn](https://gunicorn.org/) - Python WSGI HTTP Server
- [uWSGI](https://uwsgi-docs.readthedocs.io/) - Full-featured application server
- Any WSGI-compliant server

For testing, you'll need the [buf CLI](https://buf.build/docs/installation) for running conformance tests.

## WSGI Support

connect-python provides full WSGI support via `ConnectWSGIApplication` for synchronous Python applications. This enables integration with traditional WSGI servers like Gunicorn and uWSGI.

```python
from connectrpc.request import RequestContext
from connectrpc.server import ConnectWSGIApplication
from your_service_pb2 import Request, Response
from your_service_connect import YourService, YourServiceWSGIApplication

class YourServiceImpl(YourService):
    def your_method(self, request: Request, ctx: RequestContext) -> Response:
        # Synchronous implementation
        return Response(message="Hello from WSGI")

    # WSGI also supports streaming (except full-duplex bidirectional)
    def stream_data(self, request: Request, ctx: RequestContext) -> Iterator[Response]:
        for i in range(3):
            yield Response(message=f"Message {i}")

# Create WSGI application
app = YourServiceWSGIApplication(YourServiceImpl())

# Run with gunicorn: gunicorn server:app
```

## Compression Support

connect-python supports multiple compression algorithms:

- **gzip**: Built-in support, always available
- **brotli**: Available when `brotli` package is installed
- **zstd**: Available when `zstandard` package is installed

Compression is automatically negotiated between client and server based on the `Accept-Encoding` and `Content-Encoding` headers.

## Interceptors

### Server-Side Interceptors

Interceptors allow you to add cross-cutting concerns like authentication, logging, and metrics:

```python
from connectrpc.interceptor import Interceptor

class LoggingInterceptor(Interceptor):
    async def intercept(self, method, request, context, next_handler):
        print(f"Handling {method} request")
        response = await next_handler(request, context)
        print(f"Completed {method} request")
        return response

# Add to your application
app = HelloServiceASGIApplication(
    MyHelloService(),
    interceptors=[LoggingInterceptor()]
)
```

### Client-Side Interceptors

Clients also support interceptors for request/response processing:

```python
client = HelloServiceClient(
    base_url="https://api.example.com",
    session=session,
    interceptors=[AuthInterceptor(), RetryInterceptor()]
)
```

## Advanced Features

### Connect GET Support

connect-python automatically enables GET request support for methods marked with `idempotency_level = NO_SIDE_EFFECTS` in your proto files:

```proto
service YourService {
  // This method will support both GET and POST requests
  rpc GetData(Request) returns (Response) {
    option idempotency_level = NO_SIDE_EFFECTS;
  }
}
```

Clients can use GET requests automatically:

```python
# The client will use GET for idempotent methods
response = await client.get_data(request)
```

### CORS Support

connect-python works with any ASGI CORS middleware. For example, using Starlette:

```python
from starlette.middleware.cors import CORSMiddleware
from starlette.applications import Starlette

app = Starlette()
app.add_middleware(
    CORSMiddleware,
    allow_origins=["*"],
    allow_methods=["GET", "POST"],
    allow_headers=["*"],
)
# Mount your Connect application
```

### Message Size Limits

Protect against resource exhaustion by limiting message sizes:

```python
# ASGI application with 1MB limit
app = YourServiceASGIApplication(
    service,
    read_max_bytes=1024 * 1024  # 1MB
)

# Client with message size limit
client = YourServiceClient(
    base_url="https://api.example.com",
    session=session,
    read_max_bytes=1024 * 1024
)
```

When exceeded, returns `RESOURCE_EXHAUSTED` error.

### Proto Editions Support

connect-python supports Proto Editions 2023:

```proto
edition = "2023";

package your.service;

service YourService {
  rpc YourMethod(Request) returns (Response);
}
```

## Development

We use `ruff` for linting and formatting, and `pyright` for type checking.

We rely on the conformance test suit (in
[./conformance](./conformance)) to verify behavior.

Set up a virtual env:

```sh
uv sync
```

Then, use `uv run just check` to do development checks:

```console
$ uv run just --list
Available recipes:
    all                    # Run all checks (format, check, mypy, test, integration-test)
    check                  # Check code with ruff linter
    conformance-test *ARGS # Run conformance tests (requires connectconformance binary). Usage: uv run just conformance-test [ARGS...]
    fix                    # Fix auto-fixable ruff linter issues
    format                 # Format code with ruff
    integration-test       # Run integration test against demo.connectrpc.com
    mypy                   # Run mypy type checking
    mypy-package
    mypy-tests
    protoc-gen *ARGS       # Run protoc with connect_python plugin (development mode). usage: uv run just protoc-gen [PROTOC_ARGS...]
    test                   # Run tests
```

For example, `uv run just check` will lint code.

## Status

This project is in alpha and is being actively developed. Expect breaking changes.

## Legal

Offered under the [Apache 2 license](/LICENSE).<|MERGE_RESOLUTION|>--- conflicted
+++ resolved
@@ -32,87 +32,8 @@
 Or with your preferred package manager:
 
 ```bash
-<<<<<<< HEAD
 # Using uv
 uv add connect-python
-=======
-# Install to a custom directory
-curl -sSL https://raw.githubusercontent.com/i2y/connecpy/main/install.sh | PROTOC_GEN_CONNECPY_INSTALL=$HOME/.local/bin bash
-
-# Install a specific version
-curl -sSL https://raw.githubusercontent.com/i2y/connecpy/main/install.sh | VERSION=v2.2.0 bash
-
-# Combine multiple options
-curl -sSL https://raw.githubusercontent.com/i2y/connecpy/main/install.sh | PROTOC_GEN_CONNECPY_INSTALL=$HOME/.local/bin VERSION=v2.2.0 bash
-```
-
-#### Option 2: Manual Download
-
-1. **Download the appropriate archive for your platform** from [GitHub Releases](https://github.com/i2y/connecpy/releases/latest):
-
-   - **Linux AMD64**: `protoc-gen-connecpy_VERSION_linux_amd64.tar.gz`
-   - **Linux ARM64**: `protoc-gen-connecpy_VERSION_linux_arm64.tar.gz`
-   - **macOS Intel**: `protoc-gen-connecpy_VERSION_darwin_amd64.tar.gz`
-   - **macOS Apple Silicon**: `protoc-gen-connecpy_VERSION_darwin_arm64.tar.gz`
-   - **Windows AMD64**: `protoc-gen-connecpy_VERSION_windows_amd64.zip`
-   - **Windows ARM64**: `protoc-gen-connecpy_VERSION_windows_arm64.zip`
-
-2. **Extract and install the binary:**
-
-   **Linux/macOS:**
-
-   ```bash
-   # Extract the archive
-   tar -xzf protoc-gen-connecpy_*.tar.gz
-
-   # Make executable (if needed)
-   chmod +x protoc-gen-connecpy
-
-   # Move to a directory in PATH
-   sudo mv protoc-gen-connecpy /usr/local/bin/
-   # Or for user-only installation:
-   # mkdir -p ~/.local/bin
-   # mv protoc-gen-connecpy ~/.local/bin/
-   # Make sure ~/.local/bin is in your PATH
-   ```
-
-   **Windows (PowerShell):**
-
-   ```powershell
-   # Extract the archive
-   Expand-Archive protoc-gen-connecpy_*.zip -DestinationPath .
-
-   # Move to a directory in PATH, for example:
-   Move-Item protoc-gen-connecpy.exe C:\Tools\
-   # Then add C:\Tools to your PATH environment variable:
-   # [System.Environment]::SetEnvironmentVariable("PATH", $env:PATH + ";C:\Tools", "User")
-   ```
-
-3. **Verify installation:**
-
-   ```bash
-   # Check if the plugin is accessible
-   which protoc-gen-connecpy  # Linux/macOS
-   where protoc-gen-connecpy  # Windows
-
-   # Test with protoc (requires a .proto file)
-   protoc --connecpy_out=. --connecpy_opt=paths=source_relative test.proto
-   ```
-
-#### Option 3: Install with Go
-
-If you have Go installed, you can install the plugin directly:
-
-```sh
-go install github.com/i2y/connecpy/v2/protoc-gen-connecpy@latest
-```
-
-This will install the binary to `$GOPATH/bin` (or `$HOME/go/bin` if GOPATH is not set). Make sure this directory is in your PATH.
-
-### Install the Python package
-
-Additionally, please add the connecpy package to your project using your preferred package manager. For instance, with [uv](https://docs.astral.sh/uv/), use the command:
->>>>>>> eed635bc
 
 # Using poetry
 poetry add connect-python
@@ -256,55 +177,7 @@
 summary = await client.collect_sizes(send_sizes())
 ```
 
-<<<<<<< HEAD
 ### Bidirectional Streaming
-=======
-### Bidirectional Streaming RPC
-
-Bidirectional streaming RPCs allow both client and server to send multiple messages to each other. Connecpy supports both:
-
-- **Full-duplex bidirectional streaming**: Client and server can send and receive messages simultaneously
-- **Half-duplex bidirectional streaming**: Client finishes sending all requests before the server starts sending responses
-
-### Important Notes on Streaming
-
-1. **Server Implementation**:
-
-   - **HTTP/2 ASGI servers** (hypercorn, daphne): Support all streaming types including full-duplex bidirectional streaming
-   - **HTTP/1 ASGI/WSGI servers**: Support unary, server streaming, client streaming, and half-duplex bidirectional streaming
-   - **Note**: Full-duplex bidirectional streaming is not supported by WSGI servers due to protocol limitations (WSGI servers read the entire request before processing)
-
-2. **Client Support**:
-
-   - Both `ConnecpyClient` (async) and `ConnecpyClientSync` support receiving streaming responses
-   - Both support sending streaming requests (client streaming)
-   - Full-duplex bidirectional streaming is currently not supported
-
-3. **Resource Management**: When using streaming responses, resource will be cleaned up when the returned iterator completes or is garbage collected.
-
-4. **Error Handling**: Streaming RPCs can raise exceptions during iteration:
-
-   ```python
-   # Async version
-   try:
-       async for message in stream:
-           process(message)
-   except ConnecpyException as e:
-       print(f"Stream error: {e.code} - {e.message}")
-
-   # Sync version
-   try:
-       for message in stream:
-           process(message)
-   except ConnecpyException as e:
-       print(f"Stream error: {e.code} - {e.message}")
-   ```
-
-5. **Bidirectional Streaming**:
-   - Both full-duplex and half-duplex modes are supported
-   - In full-duplex mode, client and server can send/receive messages simultaneously
-   - In half-duplex mode, client must finish sending before server starts responding
->>>>>>> eed635bc
 
 Multiple requests and responses:
 
@@ -330,6 +203,8 @@
 - **HTTP/2 ASGI servers** (Hypercorn, Daphne): Support all streaming types including full-duplex bidirectional
 - **HTTP/1.1 servers**: Support half-duplex bidirectional streaming only
 - **WSGI servers**: Support streaming but not full-duplex bidirectional due to protocol limitations
+
+- **Clients**: Support half-duplex bidirectional streaming only
 
 ## Examples
 
